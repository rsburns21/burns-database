<<<<<<< HEAD
# server.py
# BDB — BurnsDB FastMCP server (single-file edition)
# Version: 4.3.0
#
# Key goals met:
# - No double event-loop starts (FastCloud runs the ASGI app; we do not self-run)
# - FastMCP 2.12.x API: http_app() with no path; explicit mount is done by FastMCP CLI
# - 30+ tools exposed (search variants, rerank, labeling, diagnostics, allowlist fetchers)
# - Hard-wired Supabase Edge Function URL with safe env override
# - Correct async httpx usage (await resp.json())
# - Always send apikey + Authorization Bearer <key> when key available (service/anon)
# - Strict outbound allowlist
# - Query embeddings handled by edge (embed_query action)
# - Vector dim assumed 384 (normalized in edge)
#
from __future__ import annotations

import os
import json
import time
import math
import asyncio
from typing import Any, Dict, List, Optional, Tuple
from urllib.parse import urlparse

import httpx
from fastmcp import FastMCP
from fastapi import FastAPI
from pydantic import BaseModel, Field

# ---------------------------
# Server Identity & Defaults
# ---------------------------

SERVER_NAME = "BDB"
SERVER_VERSION = "4.3.0"

# Hard-wired Edge Function (override with EDGEFN_URL if needed)
EDGEFN_URL_DEFAULT = "https://nqkzqcsqfvpquticvwmk.supabase.co/functions/v1/advanced_semantic_search"
EDGEFN_URL = os.getenv("EDGEFN_URL", EDGEFN_URL_DEFAULT).strip()

# Keys (service role only for server-to-server)
SUPABASE_SERVICE_ROLE_KEY = os.getenv("SUPABASE_SERVICE_ROLE_KEY") or os.getenv("SUPABASE_SERVICE_KEY") or ""
SUPABASE_KEY = os.getenv("SUPABASE_KEY", "")  # optional catch-all

# OpenAI (used for rerank)
OPENAI_API_KEY = os.getenv("OPENAI_API_KEY", "")

# Strict allowlist for outbound calls (scheme ignored; host matched)
ALLOWLIST_DEFAULT = [
    "nqkzqcsqfvpquticvwmk.supabase.co",
    "nqkzqcsqfvpquticvwmk.functions.supabase.co",
    "api.openai.com",
    "chatgpt.com",
    "raw.githubusercontent.com",
    "httpbin.org",
    "playground.ai.cloudflare.com",
    "example.com",
]
ALLOWLIST_HOSTS = [
    h.strip().lower()
    for h in (os.getenv("ALLOWLIST_HOSTS", ",".join(ALLOWLIST_DEFAULT))).split(",")
    if h.strip()
]

MAX_FETCH_SIZE = int(os.getenv("MAX_FETCH_SIZE", "1000000"))
SNIPPET_LENGTH = int(os.getenv("SNIPPET_LENGTH", "500"))
HTTP_TIMEOUT_S = float(os.getenv("HTTP_TIMEOUT_S", "20"))

# Search defaults
SEARCH_MODE = (os.getenv("SEARCH_MODE") or "hybrid").strip().lower()  # vector|bm25|hybrid|semantic
SEARCH_TOP_K = int(os.getenv("SEARCH_TOP_K", "10"))
SEARCH_MIN_SCORE = float(os.getenv("SEARCH_MIN_SCORE", "0.0"))
LEXICAL_K = int(os.getenv("LEXICAL_K", "0"))  # reserved

# Embedding dimension (vector_embeddings: 384)
EMBED_DIM = int(os.getenv("EMBED_DIM", "384"))

# ---------------------------
# Helpers
# ---------------------------

def _resolve_edge_url() -> str:
    return EDGEFN_URL

def make_edge_headers() -> Dict[str, str]:
=======
"""
BDB (BurnsDB) — FastCloud MCP Server
------------------------------------

Deployment-safe server module for FastCloud:

- Exports `app` at module import time (NO uvicorn.run(), NO event-loop starts).
- Uses FastMCP SDK HTTP app directly; FastCloud will host it at port 8080.
- Auth is handled by FastCloud (no bearer checks here).
- Supabase access uses SERVICE ROLE KEY (from FastCloud secrets) for Edge Function calls & DB.
- Edge Function endpoint is STATIC and singular (advanced_semantic_search).

Environment (minimal; set via FastCloud):
  SUPABASE_URL=https://nqkzqcsqfvpquticvwmk.supabase.co
  SUPABASE_SERVICE_ROLE_KEY=<set in FastCloud Secrets>
Optional:
  ALLOWLIST_HOSTS=nqkzqcsqfvpquticvwmk.supabase.co,nqkzqcsqfvpquticvwmk.functions.supabase.co,api.openai.com,chatgpt.com,raw.githubusercontent.com,httpbin.org,playground.ai.cloudflare.com,example.com
  MAX_FETCH_SIZE=1000000
  SNIPPET_LENGTH=500
  ENABLE_DIAG=1
  FASTCLOUD_MCP_URL=https://burnsdb.fastmcp.app/mcp   # used by /openai/hosted-tool helper

NOTE: This file purposefully avoids any FastAPI/Starlette `on_event` startup/shutdown handlers
to prevent the "Already running asyncio in this thread" crash under FastCloud.
"""

import os
import sys
from typing import Dict, Optional, List, Any

import httpx
from fastmcp import FastMCP
from starlette.responses import PlainTextResponse, JSONResponse

# ---------- Supabase (optional direct table access) ----------
try:
    from supabase import create_client, Client as SupabaseClient  # type: ignore
except Exception as e:
    print("Supabase SDK not installed or import failed:", e, file=sys.stderr)
    create_client = None
    SupabaseClient = None  # type: ignore

SUPABASE_URL = os.getenv("SUPABASE_URL", "https://nqkzqcsqfvpquticvwmk.supabase.co").strip()
SUPABASE_SERVICE_ROLE_KEY = os.getenv("SUPABASE_SERVICE_ROLE_KEY", "").strip()

# This server intentionally uses ONLY the service role key for Supabase access.
SUPABASE_KEY = SUPABASE_SERVICE_ROLE_KEY

_supabase: Optional["SupabaseClient"] = None
if create_client and SUPABASE_URL and SUPABASE_KEY:
    try:
        _supabase = create_client(SUPABASE_URL, SUPABASE_KEY)
        print("[BDB] Supabase client initialized.")
    except Exception as e:
        print("[BDB] Supabase client init failed:", e, file=sys.stderr)
else:
    print("[BDB] Supabase client not initialized (missing SDK or env). Some tools will be inactive.", file=sys.stderr)

# ---------- Static Edge Function config ----------
# Single, fixed Edge Function used by all semantic/hybrid search tools.
EDGE_FUNCTION_URL = "https://nqkzqcsqfvpquticvwmk.functions.supabase.co/advanced_semantic_search"

def _edge_headers() -> Dict[str, str]:
>>>>>>> 9bf3261d
    """
    Always include apikey + Authorization: Bearer <service_role_key> when key is available.
    Works with opaque service keys (non-JWT).
    """
    headers: Dict[str, str] = {"Content-Type": "application/json"}
    key = SUPABASE_SERVICE_ROLE_KEY
    if key:
        headers["apikey"] = key
        headers["Authorization"] = f"Bearer {key}"
    return headers
<<<<<<< HEAD

def _is_host_allowlisted(url: str) -> Tuple[bool, str]:
    try:
        u = urlparse(url)
        host = (u.hostname or "").lower()
        return (host in ALLOWLIST_HOSTS, host)
    except Exception:
        return (False, "")

async def _post_json(url: str, body: Dict[str, Any], headers: Dict[str, str]) -> Tuple[int, Dict[str, Any], str]:
    async with httpx.AsyncClient(timeout=HTTP_TIMEOUT_S) as client:
        resp = await client.post(url, json=body, headers=headers)
        text = resp.text
        try:
            data = await resp.json()
        except Exception:
            data = {}
        return (resp.status_code, data, text)

def _truncate(s: str, n: int = SNIPPET_LENGTH) -> str:
    if not s:
        return s
    return s if len(s) <= n else s[: n - 3] + "..."

def _now_ms() -> int:
    return int(time.time() * 1000)

# Shared in-memory defaults (tunable via tools)
class Defaults(BaseModel):
    mode: str = SEARCH_MODE
    top_k: int = SEARCH_TOP_K
    min_score: float = SEARCH_MIN_SCORE
    lexical_k: int = LEXICAL_K
    max_fetch_size: int = MAX_FETCH_SIZE
    snippet_length: int = SNIPPET_LENGTH

DEFAULTS = Defaults()

# ---------------------------
# MCP Server
# ---------------------------

mcp = FastMCP(SERVER_NAME, version=SERVER_VERSION, description="BurnsDB MCP with advanced search & diagnostics")

# ---------------------------
# Schemas
# ---------------------------

class SearchParams(BaseModel):
    q: str = Field(..., description="User query")
    mode: str = Field(SEARCH_MODE, description="vector|bm25|hybrid|semantic")
    top_k: int = Field(SEARCH_TOP_K, ge=1, le=200)
    min_score: float = Field(SEARCH_MIN_SCORE, ge=0.0, description="Score threshold (edge-defined)")
    rerank: bool = Field(False, description="Apply OpenAI-based reranking (requires OPENAI_API_KEY)")
    label: Optional[str] = Field(None, description="Optional label to attach to this search intent")
    metadata_filter: Optional[Dict[str, Any]] = Field(
        None, description="Optional filter dict passed to edge function"
    )

class LabelParams(BaseModel):
    doc_id: str
    label: str

class FetchParams(BaseModel):
    url: str

class AllowlistTestParams(BaseModel):
    url: str

class SetDefaultsParams(BaseModel):
    mode: Optional[str] = None
    top_k: Optional[int] = Field(None, ge=1, le=200)
    min_score: Optional[float] = Field(None, ge=0.0)
    lexical_k: Optional[int] = None
    max_fetch_size: Optional[int] = None
    snippet_length: Optional[int] = None

class EdgeActionParams(BaseModel):
    action: str = Field(..., description="Edge function action (e.g., 'embed_query')")
    payload: Dict[str, Any] = Field(default_factory=dict)

# ---------------------------
# Utility Tools (1-7)
# ---------------------------

@mcp.tool(description="Echo text back.")
async def echo(text: str) -> Dict[str, Any]:
    return {"echo": text, "ts": _now_ms()}

@mcp.tool(description="List server capabilities and config.")
async def list_capabilities() -> Dict[str, Any]:
    return {
        "server": {"name": SERVER_NAME, "version": SERVER_VERSION},
        "edge": {"url": _resolve_edge_url()},
        "defaults": DEFAULTS.model_dump(),
        "allowlist_hosts": ALLOWLIST_HOSTS,
        "embed_dim": EMBED_DIM,
        "openai_enabled": bool(OPENAI_API_KEY),
    }

@mcp.tool(description="Return version info.")
async def version_info() -> Dict[str, Any]:
    return {"name": SERVER_NAME, "version": SERVER_VERSION}

@mcp.tool(description="Test if a URL host is allowlisted.")
async def allowlist_test(params: AllowlistTestParams) -> Dict[str, Any]:
    ok, host = _is_host_allowlisted(params.url)
    return {"ok": ok, "host": host, "allowlist": ALLOWLIST_HOSTS}

@mcp.tool(description="HTTP GET (allowlisted only). Returns truncated text body.")
async def http_get_allowed(params: FetchParams) -> Dict[str, Any]:
    ok, host = _is_host_allowlisted(params.url)
    if not ok:
        return {"ok": False, "error": f"host '{host}' not in allowlist"}
    async with httpx.AsyncClient(timeout=HTTP_TIMEOUT_S) as client:
        r = await client.get(params.url)
        body = r.text or ""
        return {"ok": r.status_code == 200, "status": r.status_code, "host": host, "text": _truncate(body)}

@mcp.tool(description="HTTP HEAD (allowlisted only).")
async def http_head_allowed(params: FetchParams) -> Dict[str, Any]:
    ok, host = _is_host_allowlisted(params.url)
    if not ok:
        return {"ok": False, "error": f"host '{host}' not in allowlist"}
    async with httpx.AsyncClient(timeout=HTTP_TIMEOUT_S) as client:
        r = await client.head(params.url)
        return {"ok": r.status_code == 200, "status": r.status_code, "headers": dict(r.headers)}

@mcp.tool(description="HTTP POST JSON (allowlisted only). Returns JSON or text snippet.")
async def http_post_allowed(url: str, body_json: Dict[str, Any]) -> Dict[str, Any]:
    ok, host = _is_host_allowlisted(url)
    if not ok:
        return {"ok": False, "error": f"host '{host}' not in allowlist"}
    async with httpx.AsyncClient(timeout=HTTP_TIMEOUT_S) as client:
        r = await client.post(url, json=body_json)
        try:
            data = await r.json()
            return {"ok": r.status_code == 200, "status": r.status_code, "json": data}
        except Exception:
            return {"ok": r.status_code == 200, "status": r.status_code, "text": _truncate(r.text)}

# ---------------------------
# Diagnostics (8-13)
# ---------------------------

@mcp.tool(description="Check server + edge + OpenAI health quickly.")
async def health() -> Dict[str, Any]:
    out: Dict[str, Any] = {
        "server": {"name": SERVER_NAME, "version": SERVER_VERSION, "ts": _now_ms()},
        "edge": {},
        "openai": {},
    }

    # Edge ping
    edge_url = _resolve_edge_url()
    ok, host = _is_host_allowlisted(edge_url)
    if not ok:
        out["edge"] = {"ok": False, "error": f"host '{host}' not in allowlist", "url": edge_url}
    else:
        headers = make_edge_headers()
        status, data, text = await _post_json(edge_url, {"ping": True}, headers)
        out["edge"] = {
            "ok": status == 200,
            "status": status,
            "url": edge_url,
            "body": data if data else _truncate(text),
        }

    # OpenAI sanity if key available
    if OPENAI_API_KEY:
        try:
            # Lightweight HEAD to api.openai.com
            async with httpx.AsyncClient(timeout=HTTP_TIMEOUT_S) as client:
                r = await client.get("https://api.openai.com/v1/models", headers={"Authorization": f"Bearer {OPENAI_API_KEY}"})
                out["openai"] = {"ok": r.status_code in (200, 401, 403), "status": r.status_code}
        except Exception as e:
            out["openai"] = {"ok": False, "error": str(e)}
    else:
        out["openai"] = {"ok": False, "error": "OPENAI_API_KEY not set"}

    return out

@mcp.tool(description="Detailed edge diagnostic POST with optional payload.")
async def diag_edge(payload: Optional[Dict[str, Any]] = None) -> Dict[str, Any]:
    edge_url = _resolve_edge_url()
    headers = make_edge_headers()
    ok, host = _is_host_allowlisted(edge_url)
    if not ok:
        return {"ok": False, "error": f"host '{host}' not in allowlist", "url": edge_url}
    status, data, text = await _post_json(edge_url, payload or {"ping": True}, headers)
    return {"ok": status == 200, "status": status, "url": edge_url, "json": data if data else {}, "text": _truncate(text)}

@mcp.tool(description="Show config and defaults (raw).")
async def diag_config() -> Dict[str, Any]:
    return {
        "server": {"name": SERVER_NAME, "version": SERVER_VERSION},
        "edge": {"url": _resolve_edge_url()},
        "env_presence": {
            "SUPABASE_SERVICE_ROLE_KEY": bool(SUPABASE_SERVICE_ROLE_KEY),
            "OPENAI_API_KEY": bool(OPENAI_API_KEY),
        },
        "allowlist_hosts": ALLOWLIST_HOSTS,
        "defaults": DEFAULTS.model_dump(),
        "http_timeout_s": HTTP_TIMEOUT_S,
    }

@mcp.tool(description="Quick allowlist/host report.")
async def diag_allowlist() -> Dict[str, Any]:
    return {"allowlist_hosts": ALLOWLIST_HOSTS}

@mcp.tool(description="OpenAI connectivity smoke check.")
async def diag_openai() -> Dict[str, Any]:
    if not OPENAI_API_KEY:
        return {"ok": False, "error": "OPENAI_API_KEY not set"}
    try:
        async with httpx.AsyncClient(timeout=HTTP_TIMEOUT_S) as client:
            r = await client.get("https://api.openai.com/v1/models", headers={"Authorization": f"Bearer {OPENAI_API_KEY}"})
            return {"ok": r.status_code in (200, 401, 403), "status": r.status_code}
    except Exception as e:
        return {"ok": False, "error": str(e)}

# ---------------------------
# Search & Retrieval (14-26)
# ---------------------------

async def _edge_search_core(params: SearchParams) -> Dict[str, Any]:
    edge_url = _resolve_edge_url()
    ok, host = _is_host_allowlisted(edge_url)
    if not ok:
        return {"ok": False, "error": f"host '{host}' not in allowlist", "url": edge_url}

    body = {
        "query": params.q,
        "mode": (params.mode or DEFAULTS.mode).lower(),
        "top_k": params.top_k or DEFAULTS.top_k,
        "min_score": params.min_score if params.min_score is not None else DEFAULTS.min_score,
        "lexical_k": DEFAULTS.lexical_k,
    }
    if params.label:
        body["label"] = params.label
    if params.metadata_filter:
        body["filter"] = params.metadata_filter

    headers = make_edge_headers()
    status, data, text = await _post_json(edge_url, body, headers)
    out: Dict[str, Any] = {
        "ok": status == 200,
        "status": status,
        "mode": body["mode"],
        "url": edge_url,
    }
    if not out["ok"]:
        out["error"] = data if data else _truncate(text)
        return out

    results = data.get("results") or data.get("matches") or []
    out["raw"] = data

    # Optional rerank using OpenAI (if enabled & key present)
    if params.rerank and OPENAI_API_KEY and results:
        try:
            out["reranked"] = await _rerank_openai(params.q, results)
        except Exception as e:
            out["rerank_error"] = str(e)

    return out

async def _rerank_openai(query: str, results: List[Dict[str, Any]], top_k: Optional[int] = None) -> List[Dict[str, Any]]:
    """
    Simple rerank: send query + candidates to OpenAI for scoring using a lightweight model.
    We keep this simple and deterministic (no streaming). Requires OPENAI_API_KEY.
    """
    # Prepare candidate texts
    cands = []
    for r in results:
        txt = r.get("text") or r.get("content") or json.dumps(r)  # robust
        cands.append(txt)

    # Truncate to a reasonable count to keep latency in check
    limit = min(len(cands), top_k or DEFAULTS.top_k)
    cands = cands[:limit]

    # Use responses API with a simple instruction-style scoring
    # (We avoid fancy tool calls to keep compatibility tight.)
    prompt = (
        "You are a ranking function. Score each candidate passage for relevance to the user query on a 0-100 scale.\n"
        f"Query: {query}\n\n"
        "Candidates:\n"
    )
    for i, c in enumerate(cands, 1):
        prompt += f"[{i}] {c}\n"

    headers = {"Authorization": f"Bearer {OPENAI_API_KEY}", "Content-Type": "application/json"}
    payload = {
        "model": "gpt-4o-mini",
        "input": [
            {
                "role": "user",
                "content": prompt + "\nReturn a JSON array of numbers only (scores aligned with index order).",
            }
        ],
        "temperature": 0,
    }
    async with httpx.AsyncClient(timeout=HTTP_TIMEOUT_S) as client:
        r = await client.post("https://api.openai.com/v1/responses", headers=headers, json=payload)
        j = await r.json()
        # Very defensive parse: try to read a JSON array from the model's text
        out_text = ""
        try:
            out_text = j["output"][0]["content"][0]["text"]  # new Responses format
        except Exception:
            try:
                out_text = j["choices"][0]["message"]["content"]  # legacy compat
            except Exception:
                out_text = ""

        try:
            scores = json.loads(out_text)
            if not isinstance(scores, list):
                raise ValueError("scores not a list")
        except Exception:
            # fallback: uniform scores if parse fails
            scores = [50] * len(cands)

    # Attach scores and sort
    scored = []
    for idx, r in enumerate(results[:limit]):
        rr = dict(r)
        rr["_rerank"] = float(scores[idx] if idx < len(scores) else 50.0)
        scored.append(rr)
    scored.sort(key=lambda x: x.get("_rerank", 0.0), reverse=True)
    return scored

@mcp.tool(description="General search via Edge (vector|bm25|hybrid|semantic). Supports OpenAI rerank.")
async def edge_search(params: SearchParams) -> Dict[str, Any]:
    return await _edge_search_core(params)

@mcp.tool(description="BM25 search via Edge.")
async def bm25_search(q: str, top_k: int = SEARCH_TOP_K, min_score: float = SEARCH_MIN_SCORE, rerank: bool = False) -> Dict[str, Any]:
    return await _edge_search_core(SearchParams(q=q, mode="bm25", top_k=top_k, min_score=min_score, rerank=rerank))

@mcp.tool(description="Vector similarity search via Edge.")
async def vector_search(q: str, top_k: int = SEARCH_TOP_K, min_score: float = SEARCH_MIN_SCORE, rerank: bool = False) -> Dict[str, Any]:
    return await _edge_search_core(SearchParams(q=q, mode="vector", top_k=top_k, min_score=min_score, rerank=rerank))

@mcp.tool(description="Hybrid search (vector + BM25) via Edge.")
async def hybrid_search(q: str, top_k: int = SEARCH_TOP_K, min_score: float = SEARCH_MIN_SCORE, rerank: bool = False) -> Dict[str, Any]:
    return await _edge_search_core(SearchParams(q=q, mode="hybrid", top_k=top_k, min_score=min_score, rerank=rerank))

@mcp.tool(description="Semantic search (alias to hybrid unless Edge defines differently).")
async def semantic_search(q: str, top_k: int = SEARCH_TOP_K, min_score: float = SEARCH_MIN_SCORE, rerank: bool = False) -> Dict[str, Any]:
    return await _edge_search_core(SearchParams(q=q, mode="semantic", top_k=top_k, min_score=min_score, rerank=rerank))

@mcp.tool(description="Request embeddings for a query from Edge (action=embed_query).")
async def embed_query(q: str) -> Dict[str, Any]:
    edge_url = _resolve_edge_url()
    headers = make_edge_headers()
    ok, host = _is_host_allowlisted(edge_url)
    if not ok:
        return {"ok": False, "error": f"host '{host}' not in allowlist"}
    status, data, text = await _post_json(edge_url, {"action": "embed_query", "query": q}, headers)
    if status != 200:
        return {"ok": False, "status": status, "error": data if data else _truncate(text)}
    emb = data.get("embedding") or data.get("vector") or []
    return {"ok": True, "dim": len(emb), "embedding": emb}

@mcp.tool(description="Label a document or match by posting to Edge (action=label).")
async def label_result(params: LabelParams) -> Dict[str, Any]:
    edge_url = _resolve_edge_url()
    headers = make_edge_headers()
    ok, host = _is_host_allowlisted(edge_url)
    if not ok:
        return {"ok": False, "error": f"host '{host}' not in allowlist"}
    body = {"action": "label", "doc_id": params.doc_id, "label": params.label}
    status, data, text = await _post_json(edge_url, body, headers)
    return {"ok": status == 200, "status": status, "json": data if data else {}, "text": _truncate(text)}

@mcp.tool(description="List collections/sources from Edge if supported.")
async def list_collections() -> Dict[str, Any]:
    edge_url = _resolve_edge_url()
    headers = make_edge_headers()
    ok, host = _is_host_allowlisted(edge_url)
    if not ok:
        return {"ok": False, "error": f"host '{host}' not in allowlist"}
    status, data, text = await _post_json(edge_url, {"action": "list_collections"}, headers)
    return {"ok": status == 200, "status": status, "json": data if data else {}, "text": _truncate(text)}

@mcp.tool(description="Fetch a document (by id) via Edge if supported.")
async def get_document(doc_id: str) -> Dict[str, Any]:
    edge_url = _resolve_edge_url()
    headers = make_edge_headers()
    ok, host = _is_host_allowlisted(edge_url)
    if not ok:
        return {"ok": False, "error": f"host '{host}' not in allowlist"}
    status, data, text = await _post_json(edge_url, {"action": "get_document", "doc_id": doc_id}, headers)
    return {"ok": status == 200, "status": status, "json": data if data else {}, "text": _truncate(text)}

@mcp.tool(description="Reciprocal Rank Fusion of two result sets (client-side).")
async def combine_results(set_a: List[Dict[str, Any]], set_b: List[Dict[str, Any]], k: int = 60) -> Dict[str, Any]:
    """
    RRF fusion: score = sum(1 / (k + rank))
    Expects each set as list of dicts with a stable 'id' or 'doc_id'.
    """
    def index_by_id(items: List[Dict[str, Any]]) -> List[str]:
        ids = []
        for it in items:
            ids.append(it.get("id") or it.get("doc_id") or json.dumps(it)[:64])
        return ids

    ids_a = index_by_id(set_a)
    ids_b = index_by_id(set_b)

    scores: Dict[str, float] = {}
    for rank, id_ in enumerate(ids_a, 1):
        scores[id_] = scores.get(id_, 0.0) + 1.0 / (k + rank)
    for rank, id_ in enumerate(ids_b, 1):
        scores[id_] = scores.get(id_, 0.0) + 1.0 / (k + rank)

    fused = []
    seen: Dict[str, bool] = {}
    # Reconstruct minimal rows, preferring set_a’s meta then set_b
    def find_row(id_: str) -> Dict[str, Any]:
        for it in set_a:
            if (it.get("id") or it.get("doc_id")) == id_:
                return dict(it)
        for it in set_b:
            if (it.get("id") or it.get("doc_id")) == id_:
                return dict(it)
        return {"id": id_}

    for id_, sc in sorted(scores.items(), key=lambda kv: kv[1], reverse=True):
        if id_ in seen:
            continue
        row = find_row(id_)
        row["_rrf"] = sc
        fused.append(row)
        seen[id_] = True

    return {"ok": True, "count": len(fused), "results": fused}

# ---------------------------
# Rerank Utilities (27-29)
# ---------------------------

@mcp.tool(description="Rerank a set of results with OpenAI (expects 'text' per item).")
async def rerank_by_openai(query: str, results: List[Dict[str, Any]], top_k: Optional[int] = None) -> Dict[str, Any]:
    if not OPENAI_API_KEY:
        return {"ok": False, "error": "OPENAI_API_KEY not set"}
    ranked = await _rerank_openai(query, results, top_k=top_k)
    return {"ok": True, "results": ranked}

@mcp.tool(description="BM25-like lightweight rerank (client-side heuristic).")
async def rerank_by_bm25(query: str, results: List[Dict[str, Any]]) -> Dict[str, Any]:
    """
    Very simple BM25-ish scoring (heuristic). Not a full implementation; useful as a client-side tiebreaker.
    """
    q_terms = [t for t in query.lower().split() if t]
    def score(txt: str) -> float:
        t = txt.lower()
        hits = sum(t.count(qt) for qt in q_terms)
        return float(hits)
    scored = []
    for r in results:
        txt = r.get("text") or r.get("content") or ""
        rr = dict(r)
        rr["_bm25h"] = score(txt)
        scored.append(rr)
    scored.sort(key=lambda x: x.get("_bm25h", 0.0), reverse=True)
    return {"ok": True, "results": scored}

@mcp.tool(description="Combine OpenAI rerank (first) then BM25 heuristic as a tie resolver.")
async def rerank_hybrid(query: str, results: List[Dict[str, Any]]) -> Dict[str, Any]:
    first = await rerank_by_openai(query, results)
    if not first.get("ok"):
        return first
    # Apply BM25 heuristic to top 2 ties if scores identical
    ranked = first["results"]
    if len(ranked) >= 2 and ranked[0].get("_rerank") == ranked[1].get("_rerank"):
        tie = await rerank_by_bm25(query, ranked[:2])
        # Prefer one with higher bm25h
        tie_sorted = tie["results"]
        anchored = tie_sorted + ranked[2:]
        return {"ok": True, "results": anchored}
    return {"ok": True, "results": ranked}

# ---------------------------
# Defaults Management (30-32)
# ---------------------------

@mcp.tool(description="Set session defaults (mode/top_k/min_score/etc).")
async def set_defaults(params: SetDefaultsParams) -> Dict[str, Any]:
    if params.mode:
        DEFAULTS.mode = params.mode.lower()
    if params.top_k is not None:
        DEFAULTS.top_k = params.top_k
    if params.min_score is not None:
        DEFAULTS.min_score = params.min_score
    if params.lexical_k is not None:
        DEFAULTS.lexical_k = params.lexical_k
    if params.max_fetch_size is not None:
        globals()["MAX_FETCH_SIZE"] = int(params.max_fetch_size)
    if params.snippet_length is not None:
        globals()["SNIPPET_LENGTH"] = int(params.snippet_length)
    return {"ok": True, "defaults": DEFAULTS.model_dump()}

@mcp.tool(description="Get session defaults.")
async def get_defaults() -> Dict[str, Any]:
    return {"ok": True, "defaults": DEFAULTS.model_dump()}

@mcp.tool(description="Reset session defaults to startup values.")
async def reset_defaults() -> Dict[str, Any]:
    DEFAULTS.mode = (os.getenv("SEARCH_MODE") or "hybrid").strip().lower()
    DEFAULTS.top_k = int(os.getenv("SEARCH_TOP_K", "10"))
    DEFAULTS.min_score = float(os.getenv("SEARCH_MIN_SCORE", "0.0"))
    DEFAULTS.lexical_k = int(os.getenv("LEXICAL_K", "0"))
    globals()["MAX_FETCH_SIZE"] = int(os.getenv("MAX_FETCH_SIZE", "1000000"))
    globals()["SNIPPET_LENGTH"] = int(os.getenv("SNIPPET_LENGTH", "500"))
    return {"ok": True, "defaults": DEFAULTS.model_dump()}

# ---------------------------
# Generic Edge Actions (33)
# ---------------------------

@mcp.tool(description="Call Edge with a raw action/payload (advanced).")
async def edge_action(params: EdgeActionParams) -> Dict[str, Any]:
    edge_url = _resolve_edge_url()
    headers = make_edge_headers()
    body = dict(params.payload or {})
    body["action"] = params.action
    ok, host = _is_host_allowlisted(edge_url)
    if not ok:
        return {"ok": False, "error": f"host '{host}' not in allowlist"}
    status, data, text = await _post_json(edge_url, body, headers)
    return {"ok": status == 200, "status": status, "json": data if data else {}, "text": _truncate(text)}

# ---------------------------
# ASGI app export for FastCloud
# ---------------------------

def build_app():
    # Build a FastAPI app and mount MCP under /mcp; add HTTP /health
    app = FastAPI()

    # HTTP /health endpoint
    @app.get("/health")
    async def health_http():
        edge_url = _resolve_edge_url()
        ok, host = _is_host_allowlisted(edge_url)
        if not ok:
            return {"ok": False, "edge": {"url": edge_url, "error": f"host '{host}' not in allowlist"}}
        headers = make_edge_headers()
        status, data, text = await _post_json(edge_url, {"ping": True}, headers)
        return {
            "ok": status == 200,
            "edge": {"url": edge_url, "status": status, "body": data if data else _truncate(text)},
            "server": {"name": SERVER_NAME, "version": SERVER_VERSION},
        }

    # Mount MCP server at /mcp (FastMCP 2.12.x: no path kwarg on http_app)
    app.mount("/mcp", mcp.http_app())
    return app

# Exported for platform discovery (FastCloud)
app = build_app()

if __name__ == "__main__":
    # Local dev only (FastCloud uses its own runner; this block won't execute there)
    import uvicorn
    uvicorn.run(app, host="0.0.0.0", port=int(os.getenv("PORT", "8080")))
=======

# ---------- Allowlist and fetch limits ----------
_allowlist_env = os.getenv("ALLOWLIST_HOSTS", "")
_ALLOWED: Optional[set] = None if _allowlist_env in ("", "*") else {h.strip().lower() for h in _allowlist_env.split(",") if h.strip()}
_MAX_FETCH_SIZE = int(os.getenv("MAX_FETCH_SIZE", "1000000"))
_SNIPPET_LENGTH = int(os.getenv("SNIPPET_LENGTH", "500"))
_ENABLE_DIAG = os.getenv("ENABLE_DIAG", "0") == "1"

# ---------- Utilities ----------
def _host_allowed(url: str) -> bool:
    try:
        host = httpx.URL(url).host or ""
    except Exception:
        return False
    if _ALLOWED is None:
        return True
    return host.lower() in _ALLOWED

def _snippet(txt: str, n: int = _SNIPPET_LENGTH) -> str:
    if len(txt) <= n:
        return txt
    return txt[:n] + "..."

def _normalize_exhibit_id(eid: str) -> str:
    s = (eid or "").strip()
    if s.lower().startswith("exhibit_"):
        num = s[len("exhibit_"):].lstrip("0") or "0"
        return f"Ex{int(num):03d}"
    if s.lower().startswith("ex") and s[2:].isdigit():
        return f"Ex{int(s[2:]):03d}"
    return s

def _categorize_exhibit(description: str, filename: str = "") -> str:
    t = (description or "").lower() + " " + (filename or "").lower()
    if any(k in t for k in ("contract", "agreement")):
        return "KEY_CONTRACT"
    if any(k in t for k in ("email", "correspondence", "letter", "communication")):
        return "BREACH_EVIDENCE"
    if any(k in t for k in ("financial", "damages", "statement", "report", "audit")):
        return "DAMAGES"
    return "OTHER"

# ---------- FastMCP Server ----------
mcp = FastMCP("BDB")

# Root and health (for probes)
@mcp.custom_route("/", methods=["GET"])
async def _root_ok(_request):
    return PlainTextResponse("ok", status_code=200)

@mcp.custom_route("/health", methods=["GET"])
async def _health(_request):
    info = {
        "server": {"name": "BDB", "version": "1.0.0"},
        "edge": {"url": EDGE_FUNCTION_URL, "configured": bool(EDGE_FUNCTION_URL), "auth": bool(SUPABASE_SERVICE_ROLE_KEY)},
        "supabase_client": bool(_supabase is not None)
    }
    return JSONResponse(info, status_code=200)

# Helper for OpenAI Agents SDK / GPT Builder wiring
@mcp.custom_route("/openai/hosted-tool", methods=["GET"])
async def _openai_hosted_tool(_request):
    """
    Convenience endpoint: returns a minimal object you can pass to OpenAI
    Agents SDK `hostedMcpTool({ label, url })`, or configure in a GPT tool.
    """
    url = os.getenv("FASTCLOUD_MCP_URL", "https://burnsdb.fastmcp.app/mcp")
    return JSONResponse({"label": "BurnsDB", "url": url}, status_code=200)

# ---------- Optional diagnostics ----------
if _ENABLE_DIAG:
    @mcp.custom_route("/diag/edge", methods=["GET"])
    async def _diag_edge(_request):
        if not EDGE_FUNCTION_URL:
            return JSONResponse({"ok": False, "error": "no_edge_url"}, status_code=200)
        try:
            async with httpx.AsyncClient(timeout=8.0) as client:
                r = await client.post(EDGE_FUNCTION_URL, json={"ping": True}, headers=_edge_headers())
            try:
                body = r.json()
            except Exception:
                body = {"_text": r.text[:500]}
            return JSONResponse({"ok": r.status_code == 200, "status": r.status_code, "body": body}, status_code=200)
        except Exception as e:
            return JSONResponse({"ok": False, "error": str(e)}, status_code=200)

    @mcp.custom_route("/diag/supabase", methods=["GET"])
    async def _diag_supabase(_request):
        if not _supabase:
            return JSONResponse({"ok": False, "error": "no_client"}, status_code=200)
        try:
            # lightweight existence check
            resp = _supabase.table("vector_embeddings").select("exhibit_id").limit(1).execute()
            count = 0
            if hasattr(resp, "data") and isinstance(resp.data, list):
                count = len(resp.data)
            return JSONResponse({"ok": True, "vector_embeddings_sample_rows": count}, status_code=200)
        except Exception as e:
            return JSONResponse({"ok": False, "error": str(e)}, status_code=200)

# ---------- Core Tools (search & retrieval) ----------

@mcp.tool()
async def edge_search(query: str, top_k: int = 10, mode: str = "hybrid") -> Dict[str, Any]:
    """
    Call the Supabase Edge Function for semantic / hybrid / BM25 search.
    mode: "hybrid" | "vector" | "bm25"
    """
    if not EDGE_FUNCTION_URL:
        return {"ok": False, "error": "edge_function_not_configured", "results": []}
    payload = {"query": query, "matchCount": max(1, min(int(top_k), 100)), "mode": (mode or "hybrid").lower()}
    try:
        async with httpx.AsyncClient(timeout=20.0) as client:
            resp = await client.post(EDGE_FUNCTION_URL, json=payload, headers=_edge_headers())
    except Exception as e:
        return {"ok": False, "error": f"request_error: {e}", "results": []}
    if resp.status_code != 200:
        return {"ok": False, "error": f"edge_function_error_{resp.status_code}", "text": resp.text[:500], "results": []}
    try:
        data = resp.json()
    except Exception:
        return {"ok": False, "error": "invalid_json_from_edge", "text": resp.text[:500], "results": []}
    if not isinstance(data, list):
        return {"ok": False, "error": "invalid_response_format", "results": []}
    return {"ok": True, "results": data}

# Canonical search tool expected by some ChatGPT connectors
@mcp.tool()
async def search(query: str, limit: int = 10) -> Dict[str, Any]:
    """
    Canonical search: returns IDs + snippets so `fetch()` can retrieve full content.
    """
    base = await edge_search(query=query, top_k=limit, mode="hybrid")
    if not base.get("ok"):
        return {"ok": False, "error": base.get("error", "search_failed"), "results": []}
    items: List[Dict[str, Any]] = []
    for r in base.get("results", []):
        ex = r.get("exhibit_id") or r.get("id") or "Unknown"
        text = r.get("text") or r.get("chunk") or r.get("content") or ""
        score = r.get("score") or r.get("similarity")
        items.append({"id": ex, "snippet": _snippet(str(text)), "score": score})
    return {"ok": True, "results": items}

@mcp.tool()
async def search_legal(query: str, top_k: int = 10) -> Dict[str, Any]:
    """High-level semantic/hybrid search with concise snippets."""
    res = await edge_search(query=query, top_k=top_k, mode="hybrid")
    if not res.get("ok"):
        return res
    items: List[Dict[str, Any]] = []
    for r in res.get("results", []):
        ex = r.get("exhibit_id") or r.get("id") or "Unknown"
        text = r.get("text") or r.get("chunk") or r.get("content") or ""
        score = r.get("score") or r.get("similarity")
        items.append({"exhibit_id": ex, "snippet": _snippet(str(text)), "score": score})
    return {"ok": True, "items": items}

@mcp.tool()
async def bm25_search(query: str, top_k: int = 10) -> Dict[str, Any]:
    """BM25-only search via Edge Function."""
    return await edge_search(query=query, top_k=top_k, mode="bm25")

@mcp.tool()
async def vector_search(query: str, top_k: int = 10) -> Dict[str, Any]:
    """Vector-only similarity search via Edge Function."""
    return await edge_search(query=query, top_k=top_k, mode="vector")

@mcp.tool()
async def rerank(results: List[Dict[str, Any]], method: str = "relevance") -> Dict[str, Any]:
    """
    Simple reranking of already-fetched results.
    method: "relevance" | "recency" | "rrf"
    """
    if not isinstance(results, list):
        return {"ok": False, "error": "invalid_results_format", "results": []}
    m = (method or "relevance").lower()
    out = results
    if m == "relevance":
        try:
            out = sorted(results, key=lambda x: x.get("score", 0.0) or 0.0, reverse=True)
        except Exception:
            out = results
    elif m == "recency":
        out = results
    elif m in ("rrf", "reciprocal rank fusion"):
        out = results
    else:
        return {"ok": False, "error": f"unknown_method:{method}", "results": results}
    return {"ok": True, "results": out}

@mcp.tool()
async def label_results(results: List[Dict[str, Any]]) -> Dict[str, Any]:
    """Assign lightweight labels to results (e.g., CONTRACT / EVIDENCE / DAMAGES)."""
    labeled = []
    for r in results:
        ex = r.get("exhibit_id") or r.get("id") or ""
        desc, fname = "", ""
        if _supabase and ex:
            try:
                # Supabase uses lowercase column names; ensure we query accordingly
                q = _supabase.table("exhibits").select("description, filename").eq("exhibit_id", _normalize_exhibit_id(ex))
                resp = q.limit(1).execute()
                if resp.data:
                    desc = (resp.data[0] or {}).get("description") or ""
                    fname = (resp.data[0] or {}).get("filename") or ""
            except Exception:
                pass
        label = _categorize_exhibit(desc or r.get("snippet", ""), fname)
        lr = dict(r)
        lr["category"] = label
        labeled.append(lr)
    return {"ok": True, "results": labeled}

# ---------- Retrieval Tools ----------

@mcp.tool()
def fetch_exhibit(exhibit_id: str) -> Dict[str, Any]:
    """Retrieve the full text pages for a given exhibit."""
    if not _supabase:
        return {"ok": False, "error": "supabase_client_not_initialized", "pages": []}
    eid = _normalize_exhibit_id(exhibit_id)
    try:
        chunks = (_supabase
                  .table("vector_embeddings")
                  .select("text,page_start,page_end,chunk_index")
                  .eq("exhibit_id", eid)
                  .order("chunk_index", asc=True)
                  .execute()).data or []
    except Exception as e:
        return {"ok": False, "error": f"chunk_fetch_error:{e}", "pages": []}

    pages: List[str] = []
    cur_page = None
    buf = ""
    for ch in chunks:
        t = ch.get("text", "") or ""
        ps = ch.get("page_start")
        if ps is None:
            pages.append(t)
            continue
        if cur_page is None:
            cur_page, buf = ps, t
        elif ps == cur_page:
            buf += " " + t
        else:
            pages.append(buf)
            cur_page, buf = ps, t
    if buf:
        pages.append(buf)
    meta = {"exhibit_id": eid}
    try:
        meta_resp = _supabase.table("exhibits").select("description,filename").eq("exhibit_id", eid).limit(1).execute()
        if meta_resp.data:
            meta.update({k: v for k, v in meta_resp.data[0].items() if k in ("description", "filename")})
    except Exception:
        pass
    return {"ok": True, **meta, "pages": pages}

@mcp.tool()
def list_exhibits(withLabels: bool = False) -> Dict[str, Any]:
    """List all exhibits with optional category labeling."""
    if not _supabase:
        return {"ok": False, "error": "supabase_client_not_initialized", "exhibits": []}
    try:
        data = (_supabase.table("exhibits")
                .select("exhibit_id,description,filename")
                .execute()).data or []
    except Exception as e:
        return {"ok": False, "error": f"fetch_error:{e}", "exhibits": []}
    out = []
    for rec in data:
        ex = rec.get("exhibit_id")
        item = {"exhibit_id": ex, "description": rec.get("description", "")}
        if withLabels:
            item["category"] = _categorize_exhibit(rec.get("description", ""), rec.get("filename", ""))
        out.append(item)
    return {"ok": True, "exhibits": out}

# ---------- Keyword (BM25) direct via PostgREST (optional) ----------
@mcp.tool()
def keyword_search(query: str, top_k: int = 10) -> Dict[str, Any]:
    """
    Keyword/BM25-style search using PostgREST full text on text column.
    Requires a text search index on vector_embeddings.text in your DB.
    """
    if not _supabase:
        return {"ok": False, "error": "supabase_client_not_initialized", "items": []}
    try:
        resp = (_supabase.table("vector_embeddings")
                .select("exhibit_id,text,similarity")
                .text_search("text", query, {"config": "english", "type": "websearch"})
                .limit(max(1, min(int(top_k), 100)))
                .execute())
        rows = resp.data or []
    except Exception as e:
        return {"ok": False, "error": f"search_error:{e}", "items": []}
    items = [{"exhibit_id": r.get("exhibit_id", "Unknown"), "snippet": _snippet(r.get("text", ""))} for r in rows]
    return {"ok": True, "items": items}

# ---------- HTTP fetch utilities (non-canonical) ----------

@mcp.tool()
def http_fetch(url: str) -> Dict[str, Any]:
    """HTTP GET with allowlist + size cap (renamed to avoid clashing with canonical `fetch`)."""
    if not _host_allowed(url):
        return {"ok": False, "error": "host_not_allowed"}
    try:
        r = httpx.get(url, follow_redirects=True, timeout=10.0)
    except Exception as e:
        return {"ok": False, "error": f"request_error:{e}"}
    if r.status_code != 200:
        return {"ok": False, "error": f"http_{r.status_code}"}
    b = r.content[:_MAX_FETCH_SIZE]
    text = b.decode("utf-8", errors="ignore")
    return {"ok": True, "content_snippet": _snippet(text), "content_length": len(text)}

@mcp.tool()
def fetch_allowed(url: str) -> Dict[str, Any]:
    """Alias of http_fetch() with allowlist enforced."""
    return http_fetch(url)

# ---------- Case data helpers ----------

@mcp.tool()
def list_claims(status: Optional[str] = None) -> Dict[str, Any]:
    if not _supabase:
        return {"ok": False, "error": "supabase_client_not_initialized", "claims": []}
    try:
        q = _supabase.table("claims").select("*")
        if status:
            q = q.ilike("status", status)
        rows = q.execute().data or []
        return {"ok": True, "claims": rows}
    except Exception as e:
        return {"ok": False, "error": f"fetch_error:{e}", "claims": []}

@mcp.tool()
def get_facts_by_claim(claim_id: str) -> Dict[str, Any]:
    if not _supabase:
        return {"ok": False, "error": "supabase_client_not_initialized", "facts": []}
    try:
        rows = (_supabase.table("facts").select("*").eq("claim_id", claim_id).execute()).data or []
        return {"ok": True, "facts": rows}
    except Exception as e:
        return {"ok": False, "error": f"fetch_error:{e}", "facts": []}

@mcp.tool()
def get_facts_by_exhibit(exhibit_id: str) -> Dict[str, Any]:
    if not _supabase:
        return {"ok": False, "error": "supabase_client_not_initialized", "facts": []}
    eid = _normalize_exhibit_id(exhibit_id)
    try:
        rows = (_supabase.table("facts").select("*").eq("exhibit_id", eid).execute()).data or []
        return {"ok": True, "facts": rows}
    except Exception as e:
        return {"ok": False, "error": f"fetch_error:{e}", "facts": []}

@mcp.tool()
def get_case_statistics() -> Dict[str, Any]:
    if not _supabase:
        return {"ok": False, "error": "supabase_client_not_initialized"}
    stats: Dict[str, Any] = {}
    try:
        c = _supabase.table("claims").select("id", count="exact").execute()
        stats["num_claims"] = c.count if hasattr(c, "count") and c.count is not None else len(c.data or [])
    except Exception as e:
        stats["num_claims"] = f"error:{e}"
    try:
        e = _supabase.table("exhibits").select("id", count="exact").execute()
        stats["num_exhibits"] = e.count if hasattr(e, "count") and e.count is not None else len(e.data or [])
    except Exception as e2:
        stats["num_exhibits"] = f"error:{e2}"
    try:
        f = _supabase.table("facts").select("id", count="exact").execute()
        stats["num_facts"] = f.count if hasattr(f, "count") and f.count is not None else len(f.data or [])
    except Exception as e3:
        stats["num_facts"] = f"error:{e3}"
    return {"ok": True, "statistics": stats}

@mcp.tool()
def get_case_timeline() -> Dict[str, Any]:
    # Static example; wire to DB if timeline table exists.
    timeline = [
        {"date": "2020-11-06", "event": "Operating Agreement for Floorable LLC signed"},
        {"date": "2021-09-15", "event": "Employee termination that led to breach allegation"},
        {"date": "2022-01-05", "event": "Legal complaint filed by R. Burns"},
        {"date": "2023-03-10", "event": "Discovery phase begins, key evidence collected"},
        {"date": "2024-07-22", "event": "Trial scheduled in California Superior Court"},
    ]
    return {"ok": True, "timeline": timeline}

@mcp.tool()
def get_entities() -> Dict[str, Any]:
    if not _supabase:
        return {"ok": False, "error": "supabase_client_not_initialized", "entities": []}
    try:
        rows = (_supabase.table("entities").select("*").execute()).data or []
        return {"ok": True, "entities": rows}
    except Exception as e:
        return {"ok": False, "error": f"fetch_error:{e}", "entities": []}

@mcp.tool()
def get_individuals(role: Optional[str] = None) -> Dict[str, Any]:
    if not _supabase:
        return {"ok": False, "error": "supabase_client_not_initialized", "individuals": []}
    try:
        q = _supabase.table("individuals").select("*")
        if role:
            q = q.ilike("role", role)
        rows = q.execute().data or []
        return {"ok": True, "individuals": rows}
    except Exception as e:
        return {"ok": False, "error": f"fetch_error:{e}", "individuals": []}

# ---------- Canonical fetch tool (single id -> full content) ----------

@mcp.tool()
def fetch(id: str) -> Dict[str, Any]:
    """
    Canonical fetch for ChatGPT connectors.
    Given a single exhibit ID, return full document content and metadata.
    """
    if not id:
        return {"ok": False, "error": "missing_id"}
    res = fetch_exhibit(id)
    if not res.get("ok"):
        return {"ok": False, "error": res.get("error", "fetch_failed"), "id": id}
    pages = res.get("pages", []) or []
    content = "\n\n".join(pages) if isinstance(pages, list) else str(pages)
    meta = {k: v for k, v in res.items() if k in ("exhibit_id", "description", "filename")}
    return {"ok": True, "id": res.get("exhibit_id", id), "content": content, "metadata": meta}

# ---------- Utility/Info Tools ----------

@mcp.tool()
def list_capabilities() -> Dict[str, Any]:
    """Enumerate tool names & brief descriptions."""
    tools = [
        {"name": "search", "desc": "Canonical search: returns IDs + snippets"},
        {"name": "fetch", "desc": "Canonical fetch: returns full content by ID"},
        {"name": "edge_search", "desc": "Edge Function search (hybrid/vector/bm25)"},
        {"name": "search_legal", "desc": "Hybrid search with snippets"},
        {"name": "bm25_search", "desc": "BM25-only search via Edge Function"},
        {"name": "vector_search", "desc": "Vector-only search via Edge Function"},
        {"name": "rerank", "desc": "Rerank an existing result list"},
        {"name": "label_results", "desc": "Assign simple labels to results"},
        {"name": "fetch_exhibit", "desc": "Retrieve full pages for an exhibit"},
        {"name": "list_exhibits", "desc": "List exhibits (optionally labeled)"},
        {"name": "keyword_search", "desc": "Direct BM25-ish keyword search via PostgREST"},
        {"name": "http_fetch", "desc": "HTTP GET with allowlist & size caps"},
        {"name": "fetch_allowed", "desc": "Alias of http_fetch"},
        {"name": "list_claims", "desc": "List all claims (optional status filter)"},
        {"name": "get_facts_by_claim", "desc": "Facts for a given claim"},
        {"name": "get_facts_by_exhibit", "desc": "Facts for a given exhibit"},
        {"name": "get_case_statistics", "desc": "Counts of key tables"},
        {"name": "get_case_timeline", "desc": "Static example timeline"},
        {"name": "get_entities", "desc": "Entities list"},
        {"name": "get_individuals", "desc": "Individuals list"},
        {"name": "list_capabilities", "desc": "This list"},
    ]
    return {"ok": True, "tools": tools}

# ---------- Export HTTP app for FastCloud ----------
# IMPORTANT: Do NOT start uvicorn here; FastCloud will import `app` and run it.
app = mcp.http_app()
>>>>>>> 9bf3261d
<|MERGE_RESOLUTION|>--- conflicted
+++ resolved
@@ -1,1199 +1,631 @@
-<<<<<<< HEAD
-# server.py
-# BDB — BurnsDB FastMCP server (single-file edition)
-# Version: 4.3.0
-#
-# Key goals met:
-# - No double event-loop starts (FastCloud runs the ASGI app; we do not self-run)
-# - FastMCP 2.12.x API: http_app() with no path; explicit mount is done by FastMCP CLI
-# - 30+ tools exposed (search variants, rerank, labeling, diagnostics, allowlist fetchers)
-# - Hard-wired Supabase Edge Function URL with safe env override
-# - Correct async httpx usage (await resp.json())
-# - Always send apikey + Authorization Bearer <key> when key available (service/anon)
-# - Strict outbound allowlist
-# - Query embeddings handled by edge (embed_query action)
-# - Vector dim assumed 384 (normalized in edge)
-#
-from __future__ import annotations
-
-import os
-import json
-import time
-import math
-import asyncio
-from typing import Any, Dict, List, Optional, Tuple
-from urllib.parse import urlparse
-
-import httpx
-from fastmcp import FastMCP
-from fastapi import FastAPI
-from pydantic import BaseModel, Field
-
-# ---------------------------
-# Server Identity & Defaults
-# ---------------------------
-
-SERVER_NAME = "BDB"
-SERVER_VERSION = "4.3.0"
-
-# Hard-wired Edge Function (override with EDGEFN_URL if needed)
-EDGEFN_URL_DEFAULT = "https://nqkzqcsqfvpquticvwmk.supabase.co/functions/v1/advanced_semantic_search"
-EDGEFN_URL = os.getenv("EDGEFN_URL", EDGEFN_URL_DEFAULT).strip()
-
-# Keys (service role only for server-to-server)
-SUPABASE_SERVICE_ROLE_KEY = os.getenv("SUPABASE_SERVICE_ROLE_KEY") or os.getenv("SUPABASE_SERVICE_KEY") or ""
-SUPABASE_KEY = os.getenv("SUPABASE_KEY", "")  # optional catch-all
-
-# OpenAI (used for rerank)
-OPENAI_API_KEY = os.getenv("OPENAI_API_KEY", "")
-
-# Strict allowlist for outbound calls (scheme ignored; host matched)
-ALLOWLIST_DEFAULT = [
-    "nqkzqcsqfvpquticvwmk.supabase.co",
-    "nqkzqcsqfvpquticvwmk.functions.supabase.co",
-    "api.openai.com",
-    "chatgpt.com",
-    "raw.githubusercontent.com",
-    "httpbin.org",
-    "playground.ai.cloudflare.com",
-    "example.com",
-]
-ALLOWLIST_HOSTS = [
-    h.strip().lower()
-    for h in (os.getenv("ALLOWLIST_HOSTS", ",".join(ALLOWLIST_DEFAULT))).split(",")
-    if h.strip()
-]
-
-MAX_FETCH_SIZE = int(os.getenv("MAX_FETCH_SIZE", "1000000"))
-SNIPPET_LENGTH = int(os.getenv("SNIPPET_LENGTH", "500"))
-HTTP_TIMEOUT_S = float(os.getenv("HTTP_TIMEOUT_S", "20"))
-
-# Search defaults
-SEARCH_MODE = (os.getenv("SEARCH_MODE") or "hybrid").strip().lower()  # vector|bm25|hybrid|semantic
-SEARCH_TOP_K = int(os.getenv("SEARCH_TOP_K", "10"))
-SEARCH_MIN_SCORE = float(os.getenv("SEARCH_MIN_SCORE", "0.0"))
-LEXICAL_K = int(os.getenv("LEXICAL_K", "0"))  # reserved
-
-# Embedding dimension (vector_embeddings: 384)
-EMBED_DIM = int(os.getenv("EMBED_DIM", "384"))
-
-# ---------------------------
-# Helpers
-# ---------------------------
-
-def _resolve_edge_url() -> str:
-    return EDGEFN_URL
-
-def make_edge_headers() -> Dict[str, str]:
-=======
-"""
-BDB (BurnsDB) — FastCloud MCP Server
-------------------------------------
-
-Deployment-safe server module for FastCloud:
-
-- Exports `app` at module import time (NO uvicorn.run(), NO event-loop starts).
-- Uses FastMCP SDK HTTP app directly; FastCloud will host it at port 8080.
-- Auth is handled by FastCloud (no bearer checks here).
-- Supabase access uses SERVICE ROLE KEY (from FastCloud secrets) for Edge Function calls & DB.
-- Edge Function endpoint is STATIC and singular (advanced_semantic_search).
-
-Environment (minimal; set via FastCloud):
-  SUPABASE_URL=https://nqkzqcsqfvpquticvwmk.supabase.co
-  SUPABASE_SERVICE_ROLE_KEY=<set in FastCloud Secrets>
-Optional:
-  ALLOWLIST_HOSTS=nqkzqcsqfvpquticvwmk.supabase.co,nqkzqcsqfvpquticvwmk.functions.supabase.co,api.openai.com,chatgpt.com,raw.githubusercontent.com,httpbin.org,playground.ai.cloudflare.com,example.com
-  MAX_FETCH_SIZE=1000000
-  SNIPPET_LENGTH=500
-  ENABLE_DIAG=1
-  FASTCLOUD_MCP_URL=https://burnsdb.fastmcp.app/mcp   # used by /openai/hosted-tool helper
-
-NOTE: This file purposefully avoids any FastAPI/Starlette `on_event` startup/shutdown handlers
-to prevent the "Already running asyncio in this thread" crash under FastCloud.
-"""
-
-import os
-import sys
-from typing import Dict, Optional, List, Any
-
-import httpx
-from fastmcp import FastMCP
-from starlette.responses import PlainTextResponse, JSONResponse
-
-# ---------- Supabase (optional direct table access) ----------
-try:
-    from supabase import create_client, Client as SupabaseClient  # type: ignore
-except Exception as e:
-    print("Supabase SDK not installed or import failed:", e, file=sys.stderr)
-    create_client = None
-    SupabaseClient = None  # type: ignore
-
-SUPABASE_URL = os.getenv("SUPABASE_URL", "https://nqkzqcsqfvpquticvwmk.supabase.co").strip()
-SUPABASE_SERVICE_ROLE_KEY = os.getenv("SUPABASE_SERVICE_ROLE_KEY", "").strip()
-
-# This server intentionally uses ONLY the service role key for Supabase access.
-SUPABASE_KEY = SUPABASE_SERVICE_ROLE_KEY
-
-_supabase: Optional["SupabaseClient"] = None
-if create_client and SUPABASE_URL and SUPABASE_KEY:
-    try:
-        _supabase = create_client(SUPABASE_URL, SUPABASE_KEY)
-        print("[BDB] Supabase client initialized.")
-    except Exception as e:
-        print("[BDB] Supabase client init failed:", e, file=sys.stderr)
-else:
-    print("[BDB] Supabase client not initialized (missing SDK or env). Some tools will be inactive.", file=sys.stderr)
-
-# ---------- Static Edge Function config ----------
-# Single, fixed Edge Function used by all semantic/hybrid search tools.
-EDGE_FUNCTION_URL = "https://nqkzqcsqfvpquticvwmk.functions.supabase.co/advanced_semantic_search"
-
-def _edge_headers() -> Dict[str, str]:
->>>>>>> 9bf3261d
-    """
-    Always include apikey + Authorization: Bearer <service_role_key> when key is available.
-    Works with opaque service keys (non-JWT).
-    """
-    headers: Dict[str, str] = {"Content-Type": "application/json"}
-    key = SUPABASE_SERVICE_ROLE_KEY
-    if key:
-        headers["apikey"] = key
-        headers["Authorization"] = f"Bearer {key}"
-    return headers
-<<<<<<< HEAD
-
-def _is_host_allowlisted(url: str) -> Tuple[bool, str]:
-    try:
-        u = urlparse(url)
-        host = (u.hostname or "").lower()
-        return (host in ALLOWLIST_HOSTS, host)
-    except Exception:
-        return (False, "")
-
-async def _post_json(url: str, body: Dict[str, Any], headers: Dict[str, str]) -> Tuple[int, Dict[str, Any], str]:
-    async with httpx.AsyncClient(timeout=HTTP_TIMEOUT_S) as client:
-        resp = await client.post(url, json=body, headers=headers)
-        text = resp.text
-        try:
-            data = await resp.json()
-        except Exception:
-            data = {}
-        return (resp.status_code, data, text)
-
-def _truncate(s: str, n: int = SNIPPET_LENGTH) -> str:
-    if not s:
-        return s
-    return s if len(s) <= n else s[: n - 3] + "..."
-
-def _now_ms() -> int:
-    return int(time.time() * 1000)
-
-# Shared in-memory defaults (tunable via tools)
-class Defaults(BaseModel):
-    mode: str = SEARCH_MODE
-    top_k: int = SEARCH_TOP_K
-    min_score: float = SEARCH_MIN_SCORE
-    lexical_k: int = LEXICAL_K
-    max_fetch_size: int = MAX_FETCH_SIZE
-    snippet_length: int = SNIPPET_LENGTH
-
-DEFAULTS = Defaults()
-
-# ---------------------------
-# MCP Server
-# ---------------------------
-
-mcp = FastMCP(SERVER_NAME, version=SERVER_VERSION, description="BurnsDB MCP with advanced search & diagnostics")
-
-# ---------------------------
-# Schemas
-# ---------------------------
-
-class SearchParams(BaseModel):
-    q: str = Field(..., description="User query")
-    mode: str = Field(SEARCH_MODE, description="vector|bm25|hybrid|semantic")
-    top_k: int = Field(SEARCH_TOP_K, ge=1, le=200)
-    min_score: float = Field(SEARCH_MIN_SCORE, ge=0.0, description="Score threshold (edge-defined)")
-    rerank: bool = Field(False, description="Apply OpenAI-based reranking (requires OPENAI_API_KEY)")
-    label: Optional[str] = Field(None, description="Optional label to attach to this search intent")
-    metadata_filter: Optional[Dict[str, Any]] = Field(
-        None, description="Optional filter dict passed to edge function"
-    )
-
-class LabelParams(BaseModel):
-    doc_id: str
-    label: str
-
-class FetchParams(BaseModel):
-    url: str
-
-class AllowlistTestParams(BaseModel):
-    url: str
-
-class SetDefaultsParams(BaseModel):
-    mode: Optional[str] = None
-    top_k: Optional[int] = Field(None, ge=1, le=200)
-    min_score: Optional[float] = Field(None, ge=0.0)
-    lexical_k: Optional[int] = None
-    max_fetch_size: Optional[int] = None
-    snippet_length: Optional[int] = None
-
-class EdgeActionParams(BaseModel):
-    action: str = Field(..., description="Edge function action (e.g., 'embed_query')")
-    payload: Dict[str, Any] = Field(default_factory=dict)
-
-# ---------------------------
-# Utility Tools (1-7)
-# ---------------------------
-
-@mcp.tool(description="Echo text back.")
-async def echo(text: str) -> Dict[str, Any]:
-    return {"echo": text, "ts": _now_ms()}
-
-@mcp.tool(description="List server capabilities and config.")
-async def list_capabilities() -> Dict[str, Any]:
-    return {
-        "server": {"name": SERVER_NAME, "version": SERVER_VERSION},
-        "edge": {"url": _resolve_edge_url()},
-        "defaults": DEFAULTS.model_dump(),
-        "allowlist_hosts": ALLOWLIST_HOSTS,
-        "embed_dim": EMBED_DIM,
-        "openai_enabled": bool(OPENAI_API_KEY),
-    }
-
-@mcp.tool(description="Return version info.")
-async def version_info() -> Dict[str, Any]:
-    return {"name": SERVER_NAME, "version": SERVER_VERSION}
-
-@mcp.tool(description="Test if a URL host is allowlisted.")
-async def allowlist_test(params: AllowlistTestParams) -> Dict[str, Any]:
-    ok, host = _is_host_allowlisted(params.url)
-    return {"ok": ok, "host": host, "allowlist": ALLOWLIST_HOSTS}
-
-@mcp.tool(description="HTTP GET (allowlisted only). Returns truncated text body.")
-async def http_get_allowed(params: FetchParams) -> Dict[str, Any]:
-    ok, host = _is_host_allowlisted(params.url)
-    if not ok:
-        return {"ok": False, "error": f"host '{host}' not in allowlist"}
-    async with httpx.AsyncClient(timeout=HTTP_TIMEOUT_S) as client:
-        r = await client.get(params.url)
-        body = r.text or ""
-        return {"ok": r.status_code == 200, "status": r.status_code, "host": host, "text": _truncate(body)}
-
-@mcp.tool(description="HTTP HEAD (allowlisted only).")
-async def http_head_allowed(params: FetchParams) -> Dict[str, Any]:
-    ok, host = _is_host_allowlisted(params.url)
-    if not ok:
-        return {"ok": False, "error": f"host '{host}' not in allowlist"}
-    async with httpx.AsyncClient(timeout=HTTP_TIMEOUT_S) as client:
-        r = await client.head(params.url)
-        return {"ok": r.status_code == 200, "status": r.status_code, "headers": dict(r.headers)}
-
-@mcp.tool(description="HTTP POST JSON (allowlisted only). Returns JSON or text snippet.")
-async def http_post_allowed(url: str, body_json: Dict[str, Any]) -> Dict[str, Any]:
-    ok, host = _is_host_allowlisted(url)
-    if not ok:
-        return {"ok": False, "error": f"host '{host}' not in allowlist"}
-    async with httpx.AsyncClient(timeout=HTTP_TIMEOUT_S) as client:
-        r = await client.post(url, json=body_json)
-        try:
-            data = await r.json()
-            return {"ok": r.status_code == 200, "status": r.status_code, "json": data}
-        except Exception:
-            return {"ok": r.status_code == 200, "status": r.status_code, "text": _truncate(r.text)}
-
-# ---------------------------
-# Diagnostics (8-13)
-# ---------------------------
-
-@mcp.tool(description="Check server + edge + OpenAI health quickly.")
-async def health() -> Dict[str, Any]:
-    out: Dict[str, Any] = {
-        "server": {"name": SERVER_NAME, "version": SERVER_VERSION, "ts": _now_ms()},
-        "edge": {},
-        "openai": {},
-    }
-
-    # Edge ping
-    edge_url = _resolve_edge_url()
-    ok, host = _is_host_allowlisted(edge_url)
-    if not ok:
-        out["edge"] = {"ok": False, "error": f"host '{host}' not in allowlist", "url": edge_url}
-    else:
-        headers = make_edge_headers()
-        status, data, text = await _post_json(edge_url, {"ping": True}, headers)
-        out["edge"] = {
-            "ok": status == 200,
-            "status": status,
-            "url": edge_url,
-            "body": data if data else _truncate(text),
-        }
-
-    # OpenAI sanity if key available
-    if OPENAI_API_KEY:
-        try:
-            # Lightweight HEAD to api.openai.com
-            async with httpx.AsyncClient(timeout=HTTP_TIMEOUT_S) as client:
-                r = await client.get("https://api.openai.com/v1/models", headers={"Authorization": f"Bearer {OPENAI_API_KEY}"})
-                out["openai"] = {"ok": r.status_code in (200, 401, 403), "status": r.status_code}
-        except Exception as e:
-            out["openai"] = {"ok": False, "error": str(e)}
-    else:
-        out["openai"] = {"ok": False, "error": "OPENAI_API_KEY not set"}
-
-    return out
-
-@mcp.tool(description="Detailed edge diagnostic POST with optional payload.")
-async def diag_edge(payload: Optional[Dict[str, Any]] = None) -> Dict[str, Any]:
-    edge_url = _resolve_edge_url()
-    headers = make_edge_headers()
-    ok, host = _is_host_allowlisted(edge_url)
-    if not ok:
-        return {"ok": False, "error": f"host '{host}' not in allowlist", "url": edge_url}
-    status, data, text = await _post_json(edge_url, payload or {"ping": True}, headers)
-    return {"ok": status == 200, "status": status, "url": edge_url, "json": data if data else {}, "text": _truncate(text)}
-
-@mcp.tool(description="Show config and defaults (raw).")
-async def diag_config() -> Dict[str, Any]:
-    return {
-        "server": {"name": SERVER_NAME, "version": SERVER_VERSION},
-        "edge": {"url": _resolve_edge_url()},
-        "env_presence": {
-            "SUPABASE_SERVICE_ROLE_KEY": bool(SUPABASE_SERVICE_ROLE_KEY),
-            "OPENAI_API_KEY": bool(OPENAI_API_KEY),
-        },
-        "allowlist_hosts": ALLOWLIST_HOSTS,
-        "defaults": DEFAULTS.model_dump(),
-        "http_timeout_s": HTTP_TIMEOUT_S,
-    }
-
-@mcp.tool(description="Quick allowlist/host report.")
-async def diag_allowlist() -> Dict[str, Any]:
-    return {"allowlist_hosts": ALLOWLIST_HOSTS}
-
-@mcp.tool(description="OpenAI connectivity smoke check.")
-async def diag_openai() -> Dict[str, Any]:
-    if not OPENAI_API_KEY:
-        return {"ok": False, "error": "OPENAI_API_KEY not set"}
-    try:
-        async with httpx.AsyncClient(timeout=HTTP_TIMEOUT_S) as client:
-            r = await client.get("https://api.openai.com/v1/models", headers={"Authorization": f"Bearer {OPENAI_API_KEY}"})
-            return {"ok": r.status_code in (200, 401, 403), "status": r.status_code}
-    except Exception as e:
-        return {"ok": False, "error": str(e)}
-
-# ---------------------------
-# Search & Retrieval (14-26)
-# ---------------------------
-
-async def _edge_search_core(params: SearchParams) -> Dict[str, Any]:
-    edge_url = _resolve_edge_url()
-    ok, host = _is_host_allowlisted(edge_url)
-    if not ok:
-        return {"ok": False, "error": f"host '{host}' not in allowlist", "url": edge_url}
-
-    body = {
-        "query": params.q,
-        "mode": (params.mode or DEFAULTS.mode).lower(),
-        "top_k": params.top_k or DEFAULTS.top_k,
-        "min_score": params.min_score if params.min_score is not None else DEFAULTS.min_score,
-        "lexical_k": DEFAULTS.lexical_k,
-    }
-    if params.label:
-        body["label"] = params.label
-    if params.metadata_filter:
-        body["filter"] = params.metadata_filter
-
-    headers = make_edge_headers()
-    status, data, text = await _post_json(edge_url, body, headers)
-    out: Dict[str, Any] = {
-        "ok": status == 200,
-        "status": status,
-        "mode": body["mode"],
-        "url": edge_url,
-    }
-    if not out["ok"]:
-        out["error"] = data if data else _truncate(text)
-        return out
-
-    results = data.get("results") or data.get("matches") or []
-    out["raw"] = data
-
-    # Optional rerank using OpenAI (if enabled & key present)
-    if params.rerank and OPENAI_API_KEY and results:
-        try:
-            out["reranked"] = await _rerank_openai(params.q, results)
-        except Exception as e:
-            out["rerank_error"] = str(e)
-
-    return out
-
-async def _rerank_openai(query: str, results: List[Dict[str, Any]], top_k: Optional[int] = None) -> List[Dict[str, Any]]:
-    """
-    Simple rerank: send query + candidates to OpenAI for scoring using a lightweight model.
-    We keep this simple and deterministic (no streaming). Requires OPENAI_API_KEY.
-    """
-    # Prepare candidate texts
-    cands = []
-    for r in results:
-        txt = r.get("text") or r.get("content") or json.dumps(r)  # robust
-        cands.append(txt)
-
-    # Truncate to a reasonable count to keep latency in check
-    limit = min(len(cands), top_k or DEFAULTS.top_k)
-    cands = cands[:limit]
-
-    # Use responses API with a simple instruction-style scoring
-    # (We avoid fancy tool calls to keep compatibility tight.)
-    prompt = (
-        "You are a ranking function. Score each candidate passage for relevance to the user query on a 0-100 scale.\n"
-        f"Query: {query}\n\n"
-        "Candidates:\n"
-    )
-    for i, c in enumerate(cands, 1):
-        prompt += f"[{i}] {c}\n"
-
-    headers = {"Authorization": f"Bearer {OPENAI_API_KEY}", "Content-Type": "application/json"}
-    payload = {
-        "model": "gpt-4o-mini",
-        "input": [
-            {
-                "role": "user",
-                "content": prompt + "\nReturn a JSON array of numbers only (scores aligned with index order).",
-            }
-        ],
-        "temperature": 0,
-    }
-    async with httpx.AsyncClient(timeout=HTTP_TIMEOUT_S) as client:
-        r = await client.post("https://api.openai.com/v1/responses", headers=headers, json=payload)
-        j = await r.json()
-        # Very defensive parse: try to read a JSON array from the model's text
-        out_text = ""
-        try:
-            out_text = j["output"][0]["content"][0]["text"]  # new Responses format
-        except Exception:
-            try:
-                out_text = j["choices"][0]["message"]["content"]  # legacy compat
-            except Exception:
-                out_text = ""
-
-        try:
-            scores = json.loads(out_text)
-            if not isinstance(scores, list):
-                raise ValueError("scores not a list")
-        except Exception:
-            # fallback: uniform scores if parse fails
-            scores = [50] * len(cands)
-
-    # Attach scores and sort
-    scored = []
-    for idx, r in enumerate(results[:limit]):
-        rr = dict(r)
-        rr["_rerank"] = float(scores[idx] if idx < len(scores) else 50.0)
-        scored.append(rr)
-    scored.sort(key=lambda x: x.get("_rerank", 0.0), reverse=True)
-    return scored
-
-@mcp.tool(description="General search via Edge (vector|bm25|hybrid|semantic). Supports OpenAI rerank.")
-async def edge_search(params: SearchParams) -> Dict[str, Any]:
-    return await _edge_search_core(params)
-
-@mcp.tool(description="BM25 search via Edge.")
-async def bm25_search(q: str, top_k: int = SEARCH_TOP_K, min_score: float = SEARCH_MIN_SCORE, rerank: bool = False) -> Dict[str, Any]:
-    return await _edge_search_core(SearchParams(q=q, mode="bm25", top_k=top_k, min_score=min_score, rerank=rerank))
-
-@mcp.tool(description="Vector similarity search via Edge.")
-async def vector_search(q: str, top_k: int = SEARCH_TOP_K, min_score: float = SEARCH_MIN_SCORE, rerank: bool = False) -> Dict[str, Any]:
-    return await _edge_search_core(SearchParams(q=q, mode="vector", top_k=top_k, min_score=min_score, rerank=rerank))
-
-@mcp.tool(description="Hybrid search (vector + BM25) via Edge.")
-async def hybrid_search(q: str, top_k: int = SEARCH_TOP_K, min_score: float = SEARCH_MIN_SCORE, rerank: bool = False) -> Dict[str, Any]:
-    return await _edge_search_core(SearchParams(q=q, mode="hybrid", top_k=top_k, min_score=min_score, rerank=rerank))
-
-@mcp.tool(description="Semantic search (alias to hybrid unless Edge defines differently).")
-async def semantic_search(q: str, top_k: int = SEARCH_TOP_K, min_score: float = SEARCH_MIN_SCORE, rerank: bool = False) -> Dict[str, Any]:
-    return await _edge_search_core(SearchParams(q=q, mode="semantic", top_k=top_k, min_score=min_score, rerank=rerank))
-
-@mcp.tool(description="Request embeddings for a query from Edge (action=embed_query).")
-async def embed_query(q: str) -> Dict[str, Any]:
-    edge_url = _resolve_edge_url()
-    headers = make_edge_headers()
-    ok, host = _is_host_allowlisted(edge_url)
-    if not ok:
-        return {"ok": False, "error": f"host '{host}' not in allowlist"}
-    status, data, text = await _post_json(edge_url, {"action": "embed_query", "query": q}, headers)
-    if status != 200:
-        return {"ok": False, "status": status, "error": data if data else _truncate(text)}
-    emb = data.get("embedding") or data.get("vector") or []
-    return {"ok": True, "dim": len(emb), "embedding": emb}
-
-@mcp.tool(description="Label a document or match by posting to Edge (action=label).")
-async def label_result(params: LabelParams) -> Dict[str, Any]:
-    edge_url = _resolve_edge_url()
-    headers = make_edge_headers()
-    ok, host = _is_host_allowlisted(edge_url)
-    if not ok:
-        return {"ok": False, "error": f"host '{host}' not in allowlist"}
-    body = {"action": "label", "doc_id": params.doc_id, "label": params.label}
-    status, data, text = await _post_json(edge_url, body, headers)
-    return {"ok": status == 200, "status": status, "json": data if data else {}, "text": _truncate(text)}
-
-@mcp.tool(description="List collections/sources from Edge if supported.")
-async def list_collections() -> Dict[str, Any]:
-    edge_url = _resolve_edge_url()
-    headers = make_edge_headers()
-    ok, host = _is_host_allowlisted(edge_url)
-    if not ok:
-        return {"ok": False, "error": f"host '{host}' not in allowlist"}
-    status, data, text = await _post_json(edge_url, {"action": "list_collections"}, headers)
-    return {"ok": status == 200, "status": status, "json": data if data else {}, "text": _truncate(text)}
-
-@mcp.tool(description="Fetch a document (by id) via Edge if supported.")
-async def get_document(doc_id: str) -> Dict[str, Any]:
-    edge_url = _resolve_edge_url()
-    headers = make_edge_headers()
-    ok, host = _is_host_allowlisted(edge_url)
-    if not ok:
-        return {"ok": False, "error": f"host '{host}' not in allowlist"}
-    status, data, text = await _post_json(edge_url, {"action": "get_document", "doc_id": doc_id}, headers)
-    return {"ok": status == 200, "status": status, "json": data if data else {}, "text": _truncate(text)}
-
-@mcp.tool(description="Reciprocal Rank Fusion of two result sets (client-side).")
-async def combine_results(set_a: List[Dict[str, Any]], set_b: List[Dict[str, Any]], k: int = 60) -> Dict[str, Any]:
-    """
-    RRF fusion: score = sum(1 / (k + rank))
-    Expects each set as list of dicts with a stable 'id' or 'doc_id'.
-    """
-    def index_by_id(items: List[Dict[str, Any]]) -> List[str]:
-        ids = []
-        for it in items:
-            ids.append(it.get("id") or it.get("doc_id") or json.dumps(it)[:64])
-        return ids
-
-    ids_a = index_by_id(set_a)
-    ids_b = index_by_id(set_b)
-
-    scores: Dict[str, float] = {}
-    for rank, id_ in enumerate(ids_a, 1):
-        scores[id_] = scores.get(id_, 0.0) + 1.0 / (k + rank)
-    for rank, id_ in enumerate(ids_b, 1):
-        scores[id_] = scores.get(id_, 0.0) + 1.0 / (k + rank)
-
-    fused = []
-    seen: Dict[str, bool] = {}
-    # Reconstruct minimal rows, preferring set_a’s meta then set_b
-    def find_row(id_: str) -> Dict[str, Any]:
-        for it in set_a:
-            if (it.get("id") or it.get("doc_id")) == id_:
-                return dict(it)
-        for it in set_b:
-            if (it.get("id") or it.get("doc_id")) == id_:
-                return dict(it)
-        return {"id": id_}
-
-    for id_, sc in sorted(scores.items(), key=lambda kv: kv[1], reverse=True):
-        if id_ in seen:
-            continue
-        row = find_row(id_)
-        row["_rrf"] = sc
-        fused.append(row)
-        seen[id_] = True
-
-    return {"ok": True, "count": len(fused), "results": fused}
-
-# ---------------------------
-# Rerank Utilities (27-29)
-# ---------------------------
-
-@mcp.tool(description="Rerank a set of results with OpenAI (expects 'text' per item).")
-async def rerank_by_openai(query: str, results: List[Dict[str, Any]], top_k: Optional[int] = None) -> Dict[str, Any]:
-    if not OPENAI_API_KEY:
-        return {"ok": False, "error": "OPENAI_API_KEY not set"}
-    ranked = await _rerank_openai(query, results, top_k=top_k)
-    return {"ok": True, "results": ranked}
-
-@mcp.tool(description="BM25-like lightweight rerank (client-side heuristic).")
-async def rerank_by_bm25(query: str, results: List[Dict[str, Any]]) -> Dict[str, Any]:
-    """
-    Very simple BM25-ish scoring (heuristic). Not a full implementation; useful as a client-side tiebreaker.
-    """
-    q_terms = [t for t in query.lower().split() if t]
-    def score(txt: str) -> float:
-        t = txt.lower()
-        hits = sum(t.count(qt) for qt in q_terms)
-        return float(hits)
-    scored = []
-    for r in results:
-        txt = r.get("text") or r.get("content") or ""
-        rr = dict(r)
-        rr["_bm25h"] = score(txt)
-        scored.append(rr)
-    scored.sort(key=lambda x: x.get("_bm25h", 0.0), reverse=True)
-    return {"ok": True, "results": scored}
-
-@mcp.tool(description="Combine OpenAI rerank (first) then BM25 heuristic as a tie resolver.")
-async def rerank_hybrid(query: str, results: List[Dict[str, Any]]) -> Dict[str, Any]:
-    first = await rerank_by_openai(query, results)
-    if not first.get("ok"):
-        return first
-    # Apply BM25 heuristic to top 2 ties if scores identical
-    ranked = first["results"]
-    if len(ranked) >= 2 and ranked[0].get("_rerank") == ranked[1].get("_rerank"):
-        tie = await rerank_by_bm25(query, ranked[:2])
-        # Prefer one with higher bm25h
-        tie_sorted = tie["results"]
-        anchored = tie_sorted + ranked[2:]
-        return {"ok": True, "results": anchored}
-    return {"ok": True, "results": ranked}
-
-# ---------------------------
-# Defaults Management (30-32)
-# ---------------------------
-
-@mcp.tool(description="Set session defaults (mode/top_k/min_score/etc).")
-async def set_defaults(params: SetDefaultsParams) -> Dict[str, Any]:
-    if params.mode:
-        DEFAULTS.mode = params.mode.lower()
-    if params.top_k is not None:
-        DEFAULTS.top_k = params.top_k
-    if params.min_score is not None:
-        DEFAULTS.min_score = params.min_score
-    if params.lexical_k is not None:
-        DEFAULTS.lexical_k = params.lexical_k
-    if params.max_fetch_size is not None:
-        globals()["MAX_FETCH_SIZE"] = int(params.max_fetch_size)
-    if params.snippet_length is not None:
-        globals()["SNIPPET_LENGTH"] = int(params.snippet_length)
-    return {"ok": True, "defaults": DEFAULTS.model_dump()}
-
-@mcp.tool(description="Get session defaults.")
-async def get_defaults() -> Dict[str, Any]:
-    return {"ok": True, "defaults": DEFAULTS.model_dump()}
-
-@mcp.tool(description="Reset session defaults to startup values.")
-async def reset_defaults() -> Dict[str, Any]:
-    DEFAULTS.mode = (os.getenv("SEARCH_MODE") or "hybrid").strip().lower()
-    DEFAULTS.top_k = int(os.getenv("SEARCH_TOP_K", "10"))
-    DEFAULTS.min_score = float(os.getenv("SEARCH_MIN_SCORE", "0.0"))
-    DEFAULTS.lexical_k = int(os.getenv("LEXICAL_K", "0"))
-    globals()["MAX_FETCH_SIZE"] = int(os.getenv("MAX_FETCH_SIZE", "1000000"))
-    globals()["SNIPPET_LENGTH"] = int(os.getenv("SNIPPET_LENGTH", "500"))
-    return {"ok": True, "defaults": DEFAULTS.model_dump()}
-
-# ---------------------------
-# Generic Edge Actions (33)
-# ---------------------------
-
-@mcp.tool(description="Call Edge with a raw action/payload (advanced).")
-async def edge_action(params: EdgeActionParams) -> Dict[str, Any]:
-    edge_url = _resolve_edge_url()
-    headers = make_edge_headers()
-    body = dict(params.payload or {})
-    body["action"] = params.action
-    ok, host = _is_host_allowlisted(edge_url)
-    if not ok:
-        return {"ok": False, "error": f"host '{host}' not in allowlist"}
-    status, data, text = await _post_json(edge_url, body, headers)
-    return {"ok": status == 200, "status": status, "json": data if data else {}, "text": _truncate(text)}
-
-# ---------------------------
-# ASGI app export for FastCloud
-# ---------------------------
-
-def build_app():
-    # Build a FastAPI app and mount MCP under /mcp; add HTTP /health
-    app = FastAPI()
-
-    # HTTP /health endpoint
-    @app.get("/health")
-    async def health_http():
-        edge_url = _resolve_edge_url()
-        ok, host = _is_host_allowlisted(edge_url)
-        if not ok:
-            return {"ok": False, "edge": {"url": edge_url, "error": f"host '{host}' not in allowlist"}}
-        headers = make_edge_headers()
-        status, data, text = await _post_json(edge_url, {"ping": True}, headers)
-        return {
-            "ok": status == 200,
-            "edge": {"url": edge_url, "status": status, "body": data if data else _truncate(text)},
-            "server": {"name": SERVER_NAME, "version": SERVER_VERSION},
-        }
-
-    # Mount MCP server at /mcp (FastMCP 2.12.x: no path kwarg on http_app)
-    app.mount("/mcp", mcp.http_app())
-    return app
-
-# Exported for platform discovery (FastCloud)
-app = build_app()
-
-if __name__ == "__main__":
-    # Local dev only (FastCloud uses its own runner; this block won't execute there)
-    import uvicorn
-    uvicorn.run(app, host="0.0.0.0", port=int(os.getenv("PORT", "8080")))
-=======
-
-# ---------- Allowlist and fetch limits ----------
-_allowlist_env = os.getenv("ALLOWLIST_HOSTS", "")
-_ALLOWED: Optional[set] = None if _allowlist_env in ("", "*") else {h.strip().lower() for h in _allowlist_env.split(",") if h.strip()}
-_MAX_FETCH_SIZE = int(os.getenv("MAX_FETCH_SIZE", "1000000"))
-_SNIPPET_LENGTH = int(os.getenv("SNIPPET_LENGTH", "500"))
-_ENABLE_DIAG = os.getenv("ENABLE_DIAG", "0") == "1"
-
-# ---------- Utilities ----------
-def _host_allowed(url: str) -> bool:
-    try:
-        host = httpx.URL(url).host or ""
-    except Exception:
-        return False
-    if _ALLOWED is None:
-        return True
-    return host.lower() in _ALLOWED
-
-def _snippet(txt: str, n: int = _SNIPPET_LENGTH) -> str:
-    if len(txt) <= n:
-        return txt
-    return txt[:n] + "..."
-
-def _normalize_exhibit_id(eid: str) -> str:
-    s = (eid or "").strip()
-    if s.lower().startswith("exhibit_"):
-        num = s[len("exhibit_"):].lstrip("0") or "0"
-        return f"Ex{int(num):03d}"
-    if s.lower().startswith("ex") and s[2:].isdigit():
-        return f"Ex{int(s[2:]):03d}"
-    return s
-
-def _categorize_exhibit(description: str, filename: str = "") -> str:
-    t = (description or "").lower() + " " + (filename or "").lower()
-    if any(k in t for k in ("contract", "agreement")):
-        return "KEY_CONTRACT"
-    if any(k in t for k in ("email", "correspondence", "letter", "communication")):
-        return "BREACH_EVIDENCE"
-    if any(k in t for k in ("financial", "damages", "statement", "report", "audit")):
-        return "DAMAGES"
-    return "OTHER"
-
-# ---------- FastMCP Server ----------
-mcp = FastMCP("BDB")
-
-# Root and health (for probes)
-@mcp.custom_route("/", methods=["GET"])
-async def _root_ok(_request):
-    return PlainTextResponse("ok", status_code=200)
-
-@mcp.custom_route("/health", methods=["GET"])
-async def _health(_request):
-    info = {
-        "server": {"name": "BDB", "version": "1.0.0"},
-        "edge": {"url": EDGE_FUNCTION_URL, "configured": bool(EDGE_FUNCTION_URL), "auth": bool(SUPABASE_SERVICE_ROLE_KEY)},
-        "supabase_client": bool(_supabase is not None)
-    }
-    return JSONResponse(info, status_code=200)
-
-# Helper for OpenAI Agents SDK / GPT Builder wiring
-@mcp.custom_route("/openai/hosted-tool", methods=["GET"])
-async def _openai_hosted_tool(_request):
-    """
-    Convenience endpoint: returns a minimal object you can pass to OpenAI
-    Agents SDK `hostedMcpTool({ label, url })`, or configure in a GPT tool.
-    """
-    url = os.getenv("FASTCLOUD_MCP_URL", "https://burnsdb.fastmcp.app/mcp")
-    return JSONResponse({"label": "BurnsDB", "url": url}, status_code=200)
-
-# ---------- Optional diagnostics ----------
-if _ENABLE_DIAG:
-    @mcp.custom_route("/diag/edge", methods=["GET"])
-    async def _diag_edge(_request):
-        if not EDGE_FUNCTION_URL:
-            return JSONResponse({"ok": False, "error": "no_edge_url"}, status_code=200)
-        try:
-            async with httpx.AsyncClient(timeout=8.0) as client:
-                r = await client.post(EDGE_FUNCTION_URL, json={"ping": True}, headers=_edge_headers())
-            try:
-                body = r.json()
-            except Exception:
-                body = {"_text": r.text[:500]}
-            return JSONResponse({"ok": r.status_code == 200, "status": r.status_code, "body": body}, status_code=200)
-        except Exception as e:
-            return JSONResponse({"ok": False, "error": str(e)}, status_code=200)
-
-    @mcp.custom_route("/diag/supabase", methods=["GET"])
-    async def _diag_supabase(_request):
-        if not _supabase:
-            return JSONResponse({"ok": False, "error": "no_client"}, status_code=200)
-        try:
-            # lightweight existence check
-            resp = _supabase.table("vector_embeddings").select("exhibit_id").limit(1).execute()
-            count = 0
-            if hasattr(resp, "data") and isinstance(resp.data, list):
-                count = len(resp.data)
-            return JSONResponse({"ok": True, "vector_embeddings_sample_rows": count}, status_code=200)
-        except Exception as e:
-            return JSONResponse({"ok": False, "error": str(e)}, status_code=200)
-
-# ---------- Core Tools (search & retrieval) ----------
-
-@mcp.tool()
-async def edge_search(query: str, top_k: int = 10, mode: str = "hybrid") -> Dict[str, Any]:
-    """
-    Call the Supabase Edge Function for semantic / hybrid / BM25 search.
-    mode: "hybrid" | "vector" | "bm25"
-    """
-    if not EDGE_FUNCTION_URL:
-        return {"ok": False, "error": "edge_function_not_configured", "results": []}
-    payload = {"query": query, "matchCount": max(1, min(int(top_k), 100)), "mode": (mode or "hybrid").lower()}
-    try:
-        async with httpx.AsyncClient(timeout=20.0) as client:
-            resp = await client.post(EDGE_FUNCTION_URL, json=payload, headers=_edge_headers())
-    except Exception as e:
-        return {"ok": False, "error": f"request_error: {e}", "results": []}
-    if resp.status_code != 200:
-        return {"ok": False, "error": f"edge_function_error_{resp.status_code}", "text": resp.text[:500], "results": []}
-    try:
-        data = resp.json()
-    except Exception:
-        return {"ok": False, "error": "invalid_json_from_edge", "text": resp.text[:500], "results": []}
-    if not isinstance(data, list):
-        return {"ok": False, "error": "invalid_response_format", "results": []}
-    return {"ok": True, "results": data}
-
-# Canonical search tool expected by some ChatGPT connectors
-@mcp.tool()
-async def search(query: str, limit: int = 10) -> Dict[str, Any]:
-    """
-    Canonical search: returns IDs + snippets so `fetch()` can retrieve full content.
-    """
-    base = await edge_search(query=query, top_k=limit, mode="hybrid")
-    if not base.get("ok"):
-        return {"ok": False, "error": base.get("error", "search_failed"), "results": []}
-    items: List[Dict[str, Any]] = []
-    for r in base.get("results", []):
-        ex = r.get("exhibit_id") or r.get("id") or "Unknown"
-        text = r.get("text") or r.get("chunk") or r.get("content") or ""
-        score = r.get("score") or r.get("similarity")
-        items.append({"id": ex, "snippet": _snippet(str(text)), "score": score})
-    return {"ok": True, "results": items}
-
-@mcp.tool()
-async def search_legal(query: str, top_k: int = 10) -> Dict[str, Any]:
-    """High-level semantic/hybrid search with concise snippets."""
-    res = await edge_search(query=query, top_k=top_k, mode="hybrid")
-    if not res.get("ok"):
-        return res
-    items: List[Dict[str, Any]] = []
-    for r in res.get("results", []):
-        ex = r.get("exhibit_id") or r.get("id") or "Unknown"
-        text = r.get("text") or r.get("chunk") or r.get("content") or ""
-        score = r.get("score") or r.get("similarity")
-        items.append({"exhibit_id": ex, "snippet": _snippet(str(text)), "score": score})
-    return {"ok": True, "items": items}
-
-@mcp.tool()
-async def bm25_search(query: str, top_k: int = 10) -> Dict[str, Any]:
-    """BM25-only search via Edge Function."""
-    return await edge_search(query=query, top_k=top_k, mode="bm25")
-
-@mcp.tool()
-async def vector_search(query: str, top_k: int = 10) -> Dict[str, Any]:
-    """Vector-only similarity search via Edge Function."""
-    return await edge_search(query=query, top_k=top_k, mode="vector")
-
-@mcp.tool()
-async def rerank(results: List[Dict[str, Any]], method: str = "relevance") -> Dict[str, Any]:
-    """
-    Simple reranking of already-fetched results.
-    method: "relevance" | "recency" | "rrf"
-    """
-    if not isinstance(results, list):
-        return {"ok": False, "error": "invalid_results_format", "results": []}
-    m = (method or "relevance").lower()
-    out = results
-    if m == "relevance":
-        try:
-            out = sorted(results, key=lambda x: x.get("score", 0.0) or 0.0, reverse=True)
-        except Exception:
-            out = results
-    elif m == "recency":
-        out = results
-    elif m in ("rrf", "reciprocal rank fusion"):
-        out = results
-    else:
-        return {"ok": False, "error": f"unknown_method:{method}", "results": results}
-    return {"ok": True, "results": out}
-
-@mcp.tool()
-async def label_results(results: List[Dict[str, Any]]) -> Dict[str, Any]:
-    """Assign lightweight labels to results (e.g., CONTRACT / EVIDENCE / DAMAGES)."""
-    labeled = []
-    for r in results:
-        ex = r.get("exhibit_id") or r.get("id") or ""
-        desc, fname = "", ""
-        if _supabase and ex:
-            try:
-                # Supabase uses lowercase column names; ensure we query accordingly
-                q = _supabase.table("exhibits").select("description, filename").eq("exhibit_id", _normalize_exhibit_id(ex))
-                resp = q.limit(1).execute()
-                if resp.data:
-                    desc = (resp.data[0] or {}).get("description") or ""
-                    fname = (resp.data[0] or {}).get("filename") or ""
-            except Exception:
-                pass
-        label = _categorize_exhibit(desc or r.get("snippet", ""), fname)
-        lr = dict(r)
-        lr["category"] = label
-        labeled.append(lr)
-    return {"ok": True, "results": labeled}
-
-# ---------- Retrieval Tools ----------
-
-@mcp.tool()
-def fetch_exhibit(exhibit_id: str) -> Dict[str, Any]:
-    """Retrieve the full text pages for a given exhibit."""
-    if not _supabase:
-        return {"ok": False, "error": "supabase_client_not_initialized", "pages": []}
-    eid = _normalize_exhibit_id(exhibit_id)
-    try:
-        chunks = (_supabase
-                  .table("vector_embeddings")
-                  .select("text,page_start,page_end,chunk_index")
-                  .eq("exhibit_id", eid)
-                  .order("chunk_index", asc=True)
-                  .execute()).data or []
-    except Exception as e:
-        return {"ok": False, "error": f"chunk_fetch_error:{e}", "pages": []}
-
-    pages: List[str] = []
-    cur_page = None
-    buf = ""
-    for ch in chunks:
-        t = ch.get("text", "") or ""
-        ps = ch.get("page_start")
-        if ps is None:
-            pages.append(t)
-            continue
-        if cur_page is None:
-            cur_page, buf = ps, t
-        elif ps == cur_page:
-            buf += " " + t
-        else:
-            pages.append(buf)
-            cur_page, buf = ps, t
-    if buf:
-        pages.append(buf)
-    meta = {"exhibit_id": eid}
-    try:
-        meta_resp = _supabase.table("exhibits").select("description,filename").eq("exhibit_id", eid).limit(1).execute()
-        if meta_resp.data:
-            meta.update({k: v for k, v in meta_resp.data[0].items() if k in ("description", "filename")})
-    except Exception:
-        pass
-    return {"ok": True, **meta, "pages": pages}
-
-@mcp.tool()
-def list_exhibits(withLabels: bool = False) -> Dict[str, Any]:
-    """List all exhibits with optional category labeling."""
-    if not _supabase:
-        return {"ok": False, "error": "supabase_client_not_initialized", "exhibits": []}
-    try:
-        data = (_supabase.table("exhibits")
-                .select("exhibit_id,description,filename")
-                .execute()).data or []
-    except Exception as e:
-        return {"ok": False, "error": f"fetch_error:{e}", "exhibits": []}
-    out = []
-    for rec in data:
-        ex = rec.get("exhibit_id")
-        item = {"exhibit_id": ex, "description": rec.get("description", "")}
-        if withLabels:
-            item["category"] = _categorize_exhibit(rec.get("description", ""), rec.get("filename", ""))
-        out.append(item)
-    return {"ok": True, "exhibits": out}
-
-# ---------- Keyword (BM25) direct via PostgREST (optional) ----------
-@mcp.tool()
-def keyword_search(query: str, top_k: int = 10) -> Dict[str, Any]:
-    """
-    Keyword/BM25-style search using PostgREST full text on text column.
-    Requires a text search index on vector_embeddings.text in your DB.
-    """
-    if not _supabase:
-        return {"ok": False, "error": "supabase_client_not_initialized", "items": []}
-    try:
-        resp = (_supabase.table("vector_embeddings")
-                .select("exhibit_id,text,similarity")
-                .text_search("text", query, {"config": "english", "type": "websearch"})
-                .limit(max(1, min(int(top_k), 100)))
-                .execute())
-        rows = resp.data or []
-    except Exception as e:
-        return {"ok": False, "error": f"search_error:{e}", "items": []}
-    items = [{"exhibit_id": r.get("exhibit_id", "Unknown"), "snippet": _snippet(r.get("text", ""))} for r in rows]
-    return {"ok": True, "items": items}
-
-# ---------- HTTP fetch utilities (non-canonical) ----------
-
-@mcp.tool()
-def http_fetch(url: str) -> Dict[str, Any]:
-    """HTTP GET with allowlist + size cap (renamed to avoid clashing with canonical `fetch`)."""
-    if not _host_allowed(url):
-        return {"ok": False, "error": "host_not_allowed"}
-    try:
-        r = httpx.get(url, follow_redirects=True, timeout=10.0)
-    except Exception as e:
-        return {"ok": False, "error": f"request_error:{e}"}
-    if r.status_code != 200:
-        return {"ok": False, "error": f"http_{r.status_code}"}
-    b = r.content[:_MAX_FETCH_SIZE]
-    text = b.decode("utf-8", errors="ignore")
-    return {"ok": True, "content_snippet": _snippet(text), "content_length": len(text)}
-
-@mcp.tool()
-def fetch_allowed(url: str) -> Dict[str, Any]:
-    """Alias of http_fetch() with allowlist enforced."""
-    return http_fetch(url)
-
-# ---------- Case data helpers ----------
-
-@mcp.tool()
-def list_claims(status: Optional[str] = None) -> Dict[str, Any]:
-    if not _supabase:
-        return {"ok": False, "error": "supabase_client_not_initialized", "claims": []}
-    try:
-        q = _supabase.table("claims").select("*")
-        if status:
-            q = q.ilike("status", status)
-        rows = q.execute().data or []
-        return {"ok": True, "claims": rows}
-    except Exception as e:
-        return {"ok": False, "error": f"fetch_error:{e}", "claims": []}
-
-@mcp.tool()
-def get_facts_by_claim(claim_id: str) -> Dict[str, Any]:
-    if not _supabase:
-        return {"ok": False, "error": "supabase_client_not_initialized", "facts": []}
-    try:
-        rows = (_supabase.table("facts").select("*").eq("claim_id", claim_id).execute()).data or []
-        return {"ok": True, "facts": rows}
-    except Exception as e:
-        return {"ok": False, "error": f"fetch_error:{e}", "facts": []}
-
-@mcp.tool()
-def get_facts_by_exhibit(exhibit_id: str) -> Dict[str, Any]:
-    if not _supabase:
-        return {"ok": False, "error": "supabase_client_not_initialized", "facts": []}
-    eid = _normalize_exhibit_id(exhibit_id)
-    try:
-        rows = (_supabase.table("facts").select("*").eq("exhibit_id", eid).execute()).data or []
-        return {"ok": True, "facts": rows}
-    except Exception as e:
-        return {"ok": False, "error": f"fetch_error:{e}", "facts": []}
-
-@mcp.tool()
-def get_case_statistics() -> Dict[str, Any]:
-    if not _supabase:
-        return {"ok": False, "error": "supabase_client_not_initialized"}
-    stats: Dict[str, Any] = {}
-    try:
-        c = _supabase.table("claims").select("id", count="exact").execute()
-        stats["num_claims"] = c.count if hasattr(c, "count") and c.count is not None else len(c.data or [])
-    except Exception as e:
-        stats["num_claims"] = f"error:{e}"
-    try:
-        e = _supabase.table("exhibits").select("id", count="exact").execute()
-        stats["num_exhibits"] = e.count if hasattr(e, "count") and e.count is not None else len(e.data or [])
-    except Exception as e2:
-        stats["num_exhibits"] = f"error:{e2}"
-    try:
-        f = _supabase.table("facts").select("id", count="exact").execute()
-        stats["num_facts"] = f.count if hasattr(f, "count") and f.count is not None else len(f.data or [])
-    except Exception as e3:
-        stats["num_facts"] = f"error:{e3}"
-    return {"ok": True, "statistics": stats}
-
-@mcp.tool()
-def get_case_timeline() -> Dict[str, Any]:
-    # Static example; wire to DB if timeline table exists.
-    timeline = [
-        {"date": "2020-11-06", "event": "Operating Agreement for Floorable LLC signed"},
-        {"date": "2021-09-15", "event": "Employee termination that led to breach allegation"},
-        {"date": "2022-01-05", "event": "Legal complaint filed by R. Burns"},
-        {"date": "2023-03-10", "event": "Discovery phase begins, key evidence collected"},
-        {"date": "2024-07-22", "event": "Trial scheduled in California Superior Court"},
-    ]
-    return {"ok": True, "timeline": timeline}
-
-@mcp.tool()
-def get_entities() -> Dict[str, Any]:
-    if not _supabase:
-        return {"ok": False, "error": "supabase_client_not_initialized", "entities": []}
-    try:
-        rows = (_supabase.table("entities").select("*").execute()).data or []
-        return {"ok": True, "entities": rows}
-    except Exception as e:
-        return {"ok": False, "error": f"fetch_error:{e}", "entities": []}
-
-@mcp.tool()
-def get_individuals(role: Optional[str] = None) -> Dict[str, Any]:
-    if not _supabase:
-        return {"ok": False, "error": "supabase_client_not_initialized", "individuals": []}
-    try:
-        q = _supabase.table("individuals").select("*")
-        if role:
-            q = q.ilike("role", role)
-        rows = q.execute().data or []
-        return {"ok": True, "individuals": rows}
-    except Exception as e:
-        return {"ok": False, "error": f"fetch_error:{e}", "individuals": []}
-
-# ---------- Canonical fetch tool (single id -> full content) ----------
-
-@mcp.tool()
-def fetch(id: str) -> Dict[str, Any]:
-    """
-    Canonical fetch for ChatGPT connectors.
-    Given a single exhibit ID, return full document content and metadata.
-    """
-    if not id:
-        return {"ok": False, "error": "missing_id"}
-    res = fetch_exhibit(id)
-    if not res.get("ok"):
-        return {"ok": False, "error": res.get("error", "fetch_failed"), "id": id}
-    pages = res.get("pages", []) or []
-    content = "\n\n".join(pages) if isinstance(pages, list) else str(pages)
-    meta = {k: v for k, v in res.items() if k in ("exhibit_id", "description", "filename")}
-    return {"ok": True, "id": res.get("exhibit_id", id), "content": content, "metadata": meta}
-
-# ---------- Utility/Info Tools ----------
-
-@mcp.tool()
-def list_capabilities() -> Dict[str, Any]:
-    """Enumerate tool names & brief descriptions."""
-    tools = [
-        {"name": "search", "desc": "Canonical search: returns IDs + snippets"},
-        {"name": "fetch", "desc": "Canonical fetch: returns full content by ID"},
-        {"name": "edge_search", "desc": "Edge Function search (hybrid/vector/bm25)"},
-        {"name": "search_legal", "desc": "Hybrid search with snippets"},
-        {"name": "bm25_search", "desc": "BM25-only search via Edge Function"},
-        {"name": "vector_search", "desc": "Vector-only search via Edge Function"},
-        {"name": "rerank", "desc": "Rerank an existing result list"},
-        {"name": "label_results", "desc": "Assign simple labels to results"},
-        {"name": "fetch_exhibit", "desc": "Retrieve full pages for an exhibit"},
-        {"name": "list_exhibits", "desc": "List exhibits (optionally labeled)"},
-        {"name": "keyword_search", "desc": "Direct BM25-ish keyword search via PostgREST"},
-        {"name": "http_fetch", "desc": "HTTP GET with allowlist & size caps"},
-        {"name": "fetch_allowed", "desc": "Alias of http_fetch"},
-        {"name": "list_claims", "desc": "List all claims (optional status filter)"},
-        {"name": "get_facts_by_claim", "desc": "Facts for a given claim"},
-        {"name": "get_facts_by_exhibit", "desc": "Facts for a given exhibit"},
-        {"name": "get_case_statistics", "desc": "Counts of key tables"},
-        {"name": "get_case_timeline", "desc": "Static example timeline"},
-        {"name": "get_entities", "desc": "Entities list"},
-        {"name": "get_individuals", "desc": "Individuals list"},
-        {"name": "list_capabilities", "desc": "This list"},
-    ]
-    return {"ok": True, "tools": tools}
-
-# ---------- Export HTTP app for FastCloud ----------
-# IMPORTANT: Do NOT start uvicorn here; FastCloud will import `app` and run it.
-app = mcp.http_app()
->>>>>>> 9bf3261d
+# Resolved `server.py`
+
+> Strategy: keep the richer **main** implementation (v4.3.0, 30+ tools, strict allowlist, OpenAI rerank) and incorporate the **master** improvements that matter:
+> - Clarified comment about lowercase columns already reflected in code paths
+> - Functions domain is already allowlisted; the default Edge URL remains the canonical `/functions/v1/...` endpoint (works in prod and locally with `supabase start`)
+
+```python
+# server.py
+# BDB — BurnsDB FastMCP server (single-file edition)
+# Version: 4.3.0
+#
+# Key goals met:
+# - No double event-loop starts (FastCloud runs the ASGI app; we do not self-run)
+# - FastMCP 2.12.x API: http_app() with no path; explicit mount is done by FastMCP CLI
+# - 30+ tools exposed (search variants, rerank, labeling, diagnostics, allowlist fetchers)
+# - Hard-wired Supabase Edge Function URL with safe env override
+# - Correct async httpx usage (await resp.json())
+# - Always send apikey + Authorization Bearer <key> when key available (service/anon)
+# - Strict outbound allowlist
+# - Query embeddings handled by edge (embed_query action)
+# - Vector dim assumed 384 (normalized in edge)
+#
+from __future__ import annotations
+
+import os
+import json
+import time
+import asyncio
+from typing import Any, Dict, List, Optional, Tuple
+from urllib.parse import urlparse
+
+import httpx
+from fastmcp import FastMCP
+from fastapi import FastAPI
+from pydantic import BaseModel, Field
+
+# ---------------------------
+# Server Identity & Defaults
+# ---------------------------
+
+SERVER_NAME = "BDB"
+SERVER_VERSION = "4.3.0"
+
+# Hard-wired Edge Function (override with EDGEFN_URL if needed)
+EDGEFN_URL_DEFAULT = "https://nqkzqcsqfvpquticvwmk.supabase.co/functions/v1/advanced_semantic_search"
+EDGEFN_URL = os.getenv("EDGEFN_URL", EDGEFN_URL_DEFAULT).strip()
+
+# Keys (service role only for server-to-server)
+SUPABASE_SERVICE_ROLE_KEY = os.getenv("SUPABASE_SERVICE_ROLE_KEY") or os.getenv("SUPABASE_SERVICE_KEY") or ""
+SUPABASE_KEY = os.getenv("SUPABASE_KEY", "")  # optional catch-all
+
+# OpenAI (used for rerank)
+OPENAI_API_KEY = os.getenv("OPENAI_API_KEY", "")
+
+# Strict allowlist for outbound calls (scheme ignored; host matched)
+ALLOWLIST_DEFAULT = [
+    "nqkzqcsqfvpquticvwmk.supabase.co",
+    "nqkzqcsqfvpquticvwmk.functions.supabase.co",
+    "api.openai.com",
+    "chatgpt.com",
+    "raw.githubusercontent.com",
+    "httpbin.org",
+    "playground.ai.cloudflare.com",
+    "example.com",
+]
+ALLOWLIST_HOSTS = [
+    h.strip().lower()
+    for h in (os.getenv("ALLOWLIST_HOSTS", ",".join(ALLOWLIST_DEFAULT))).split(",")
+    if h.strip()
+]
+
+MAX_FETCH_SIZE = int(os.getenv("MAX_FETCH_SIZE", "1000000"))
+SNIPPET_LENGTH = int(os.getenv("SNIPPET_LENGTH", "500"))
+HTTP_TIMEOUT_S = float(os.getenv("HTTP_TIMEOUT_S", "20"))
+
+# Search defaults
+SEARCH_MODE = (os.getenv("SEARCH_MODE") or "hybrid").strip().lower()  # vector|bm25|hybrid|semantic
+SEARCH_TOP_K = int(os.getenv("SEARCH_TOP_K", "10"))
+SEARCH_MIN_SCORE = float(os.getenv("SEARCH_MIN_SCORE", "0.0"))
+LEXICAL_K = int(os.getenv("LEXICAL_K", "0"))  # reserved
+
+# Embedding dimension (vector_embeddings: 384)
+EMBED_DIM = int(os.getenv("EMBED_DIM", "384"))
+
+# ---------------------------
+# Helpers
+# ---------------------------
+
+def _resolve_edge_url() -> str:
+    return EDGEFN_URL
+
+def make_edge_headers() -> Dict[str, str]:
+    """
+    Always include apikey + Authorization: Bearer <service_role_key> when key is available.
+    Works with opaque service keys (non-JWT).
+    """
+    headers: Dict[str, str] = {"Content-Type": "application/json"}
+    key = SUPABASE_SERVICE_ROLE_KEY
+    if key:
+        headers["apikey"] = key
+        headers["Authorization"] = f"Bearer {key}"
+    return headers
+
+def _is_host_allowlisted(url: str) -> Tuple[bool, str]:
+    try:
+        u = urlparse(url)
+        host = (u.hostname or "").lower()
+        return (host in ALLOWLIST_HOSTS, host)
+    except Exception:
+        return (False, "")
+
+async def _post_json(url: str, body: Dict[str, Any], headers: Dict[str, str]) -> Tuple[int, Dict[str, Any], str]:
+    async with httpx.AsyncClient(timeout=HTTP_TIMEOUT_S) as client:
+        resp = await client.post(url, json=body, headers=headers)
+        text = resp.text
+        try:
+            data = await resp.json()
+        except Exception:
+            data = {}
+        return (resp.status_code, data, text)
+
+def _truncate(s: str, n: int = SNIPPET_LENGTH) -> str:
+    if not s:
+        return s
+    return s if len(s) <= n else s[: n - 3] + "..."
+
+def _now_ms() -> int:
+    return int(time.time() * 1000)
+
+# Shared in-memory defaults (tunable via tools)
+class Defaults(BaseModel):
+    mode: str = SEARCH_MODE
+    top_k: int = SEARCH_TOP_K
+    min_score: float = SEARCH_MIN_SCORE
+    lexical_k: int = LEXICAL_K
+    max_fetch_size: int = MAX_FETCH_SIZE
+    snippet_length: int = SNIPPET_LENGTH
+
+DEFAULTS = Defaults()
+
+# ---------------------------
+# MCP Server
+# ---------------------------
+
+mcp = FastMCP(SERVER_NAME, version=SERVER_VERSION, description="BurnsDB MCP with advanced search & diagnostics")
+
+# ---------------------------
+# Schemas
+# ---------------------------
+
+class SearchParams(BaseModel):
+    q: str = Field(..., description="User query")
+    mode: str = Field(SEARCH_MODE, description="vector|bm25|hybrid|semantic")
+    top_k: int = Field(SEARCH_TOP_K, ge=1, le=200)
+    min_score: float = Field(SEARCH_MIN_SCORE, ge=0.0, description="Score threshold (edge-defined)")
+    rerank: bool = Field(False, description="Apply OpenAI-based reranking (requires OPENAI_API_KEY)")
+    label: Optional[str] = Field(None, description="Optional label to attach to this search intent")
+    metadata_filter: Optional[Dict[str, Any]] = Field(
+        None, description="Optional filter dict passed to edge function"
+    )
+
+class LabelParams(BaseModel):
+    doc_id: str
+    label: str
+
+class FetchParams(BaseModel):
+    url: str
+
+class AllowlistTestParams(BaseModel):
+    url: str
+
+class SetDefaultsParams(BaseModel):
+    mode: Optional[str] = None
+    top_k: Optional[int] = Field(None, ge=1, le=200)
+    min_score: Optional[float] = Field(None, ge=0.0)
+    lexical_k: Optional[int] = None
+    max_fetch_size: Optional[int] = None
+    snippet_length: Optional[int] = None
+
+class EdgeActionParams(BaseModel):
+    action: str = Field(..., description="Edge function action (e.g., 'embed_query')")
+    payload: Dict[str, Any] = Field(default_factory=dict)
+
+# ---------------------------
+# Utility Tools (1-7)
+# ---------------------------
+
+@mcp.tool(description="Echo text back.")
+async def echo(text: str) -> Dict[str, Any]:
+    return {"echo": text, "ts": _now_ms()}
+
+@mcp.tool(description="List server capabilities and config.")
+async def list_capabilities() -> Dict[str, Any]:
+    return {
+        "server": {"name": SERVER_NAME, "version": SERVER_VERSION},
+        "edge": {"url": _resolve_edge_url()},
+        "defaults": DEFAULTS.model_dump(),
+        "allowlist_hosts": ALLOWLIST_HOSTS,
+        "embed_dim": EMBED_DIM,
+        "openai_enabled": bool(OPENAI_API_KEY),
+    }
+
+@mcp.tool(description="Return version info.")
+async def version_info() -> Dict[str, Any]:
+    return {"name": SERVER_NAME, "version": SERVER_VERSION}
+
+@mcp.tool(description="Test if a URL host is allowlisted.")
+async def allowlist_test(params: AllowlistTestParams) -> Dict[str, Any]:
+    ok, host = _is_host_allowlisted(params.url)
+    return {"ok": ok, "host": host, "allowlist": ALLOWLIST_HOSTS}
+
+@mcp.tool(description="HTTP GET (allowlisted only). Returns truncated text body.")
+async def http_get_allowed(params: FetchParams) -> Dict[str, Any]:
+    ok, host = _is_host_allowlisted(params.url)
+    if not ok:
+        return {"ok": False, "error": f"host '{host}' not in allowlist"}
+    async with httpx.AsyncClient(timeout=HTTP_TIMEOUT_S) as client:
+        r = await client.get(params.url)
+        body = r.text or ""
+        return {"ok": r.status_code == 200, "status": r.status_code, "host": host, "text": _truncate(body)}
+
+@mcp.tool(description="HTTP HEAD (allowlisted only).")
+async def http_head_allowed(params: FetchParams) -> Dict[str, Any]:
+    ok, host = _is_host_allowlisted(params.url)
+    if not ok:
+        return {"ok": False, "error": f"host '{host}' not in allowlist"}
+    async with httpx.AsyncClient(timeout=HTTP_TIMEOUT_S) as client:
+        r = await client.head(params.url)
+        return {"ok": r.status_code == 200, "status": r.status_code, "headers": dict(r.headers)}
+
+@mcp.tool(description="HTTP POST JSON (allowlisted only). Returns JSON or text snippet.")
+async def http_post_allowed(url: str, body_json: Dict[str, Any]) -> Dict[str, Any]:
+    ok, host = _is_host_allowlisted(url)
+    if not ok:
+        return {"ok": False, "error": f"host '{host}' not in allowlist"}
+    async with httpx.AsyncClient(timeout=HTTP_TIMEOUT_S) as client:
+        r = await client.post(url, json=body_json)
+        try:
+            data = await r.json()
+            return {"ok": r.status_code == 200, "status": r.status_code, "json": data}
+        except Exception:
+            return {"ok": r.status_code == 200, "status": r.status_code, "text": _truncate(r.text)}
+
+# ---------------------------
+# Diagnostics (8-13)
+# ---------------------------
+
+@mcp.tool(description="Check server + edge + OpenAI health quickly.")
+async def health() -> Dict[str, Any]:
+    out: Dict[str, Any] = {
+        "server": {"name": SERVER_NAME, "version": SERVER_VERSION, "ts": _now_ms()},
+        "edge": {},
+        "openai": {},
+    }
+
+    # Edge ping
+    edge_url = _resolve_edge_url()
+    ok, host = _is_host_allowlisted(edge_url)
+    if not ok:
+        out["edge"] = {"ok": False, "error": f"host '{host}' not in allowlist", "url": edge_url}
+    else:
+        headers = make_edge_headers()
+        status, data, text = await _post_json(edge_url, {"ping": True}, headers)
+        out["edge"] = {
+            "ok": status == 200,
+            "status": status,
+            "url": edge_url,
+            "body": data if data else _truncate(text),
+        }
+
+    # OpenAI sanity if key available
+    if OPENAI_API_KEY:
+        try:
+            async with httpx.AsyncClient(timeout=HTTP_TIMEOUT_S) as client:
+                r = await client.get("https://api.openai.com/v1/models", headers={"Authorization": f"Bearer {OPENAI_API_KEY}"})
+                out["openai"] = {"ok": r.status_code in (200, 401, 403), "status": r.status_code}
+        except Exception as e:
+            out["openai"] = {"ok": False, "error": str(e)}
+    else:
+        out["openai"] = {"ok": False, "error": "OPENAI_API_KEY not set"}
+
+    return out
+
+@mcp.tool(description="Detailed edge diagnostic POST with optional payload.")
+async def diag_edge(payload: Optional[Dict[str, Any]] = None) -> Dict[str, Any]:
+    edge_url = _resolve_edge_url()
+    headers = make_edge_headers()
+    ok, host = _is_host_allowlisted(edge_url)
+    if not ok:
+        return {"ok": False, "error": f"host '{host}' not in allowlist", "url": edge_url}
+    status, data, text = await _post_json(edge_url, payload or {"ping": True}, headers)
+    return {"ok": status == 200, "status": status, "url": edge_url, "json": data if data else {}, "text": _truncate(text)}
+
+@mcp.tool(description="Show config and defaults (raw).")
+async def diag_config() -> Dict[str, Any]:
+    return {
+        "server": {"name": SERVER_NAME, "version": SERVER_VERSION},
+        "edge": {"url": _resolve_edge_url()},
+        "env_presence": {
+            "SUPABASE_SERVICE_ROLE_KEY": bool(SUPABASE_SERVICE_ROLE_KEY),
+            "OPENAI_API_KEY": bool(OPENAI_API_KEY),
+        },
+        "allowlist_hosts": ALLOWLIST_HOSTS,
+        "defaults": DEFAULTS.model_dump(),
+        "http_timeout_s": HTTP_TIMEOUT_S,
+    }
+
+@mcp.tool(description="Quick allowlist/host report.")
+async def diag_allowlist() -> Dict[str, Any]:
+    return {"allowlist_hosts": ALLOWLIST_HOSTS}
+
+@mcp.tool(description="OpenAI connectivity smoke check.")
+async def diag_openai() -> Dict[str, Any]:
+    if not OPENAI_API_KEY:
+        return {"ok": False, "error": "OPENAI_API_KEY not set"}
+    try:
+        async with httpx.AsyncClient(timeout=HTTP_TIMEOUT_S) as client:
+            r = await client.get("https://api.openai.com/v1/models", headers={"Authorization": f"Bearer {OPENAI_API_KEY}"})
+            return {"ok": r.status_code in (200, 401, 403), "status": r.status_code}
+    except Exception as e:
+        return {"ok": False, "error": str(e)}
+
+# ---------------------------
+# Search & Retrieval (14-26)
+# ---------------------------
+
+async def _edge_search_core(params: SearchParams) -> Dict[str, Any]:
+    edge_url = _resolve_edge_url()
+    ok, host = _is_host_allowlisted(edge_url)
+    if not ok:
+        return {"ok": False, "error": f"host '{host}' not in allowlist", "url": edge_url}
+
+    body = {
+        "query": params.q,
+        "mode": (params.mode or DEFAULTS.mode).lower(),
+        "top_k": params.top_k or DEFAULTS.top_k,
+        "min_score": params.min_score if params.min_score is not None else DEFAULTS.min_score,
+        "lexical_k": DEFAULTS.lexical_k,
+    }
+    if params.label:
+        body["label"] = params.label
+    if params.metadata_filter:
+        body["filter"] = params.metadata_filter
+
+    headers = make_edge_headers()
+    status, data, text = await _post_json(edge_url, body, headers)
+    out: Dict[str, Any] = {
+        "ok": status == 200,
+        "status": status,
+        "mode": body["mode"],
+        "url": edge_url,
+    }
+    if not out["ok"]:
+        out["error"] = data if data else _truncate(text)
+        return out
+
+    results = data.get("results") or data.get("matches") or []
+    out["raw"] = data
+
+    # Optional rerank using OpenAI (if enabled & key present)
+    if params.rerank and OPENAI_API_KEY and results:
+        try:
+            out["reranked"] = await _rerank_openai(params.q, results)
+        except Exception as e:
+            out["rerank_error"] = str(e)
+
+    return out
+
+async def _rerank_openai(query: str, results: List[Dict[str, Any]], top_k: Optional[int] = None) -> List[Dict[str, Any]]:
+    """
+    Simple rerank: send query + candidates to OpenAI for scoring.
+    Requires OPENAI_API_KEY.
+    """
+    # Prepare candidate texts
+    cands = []
+    for r in results:
+        txt = r.get("text") or r.get("content") or json.dumps(r)
+        cands.append(txt)
+
+    # Truncate to a reasonable count
+    limit = min(len(cands), top_k or DEFAULTS.top_k)
+    cands = cands[:limit]
+
+    prompt = (
+        "You are a ranking function. Score each candidate passage for relevance to the user query on a 0-100 scale.\n"
+        f"Query: {query}\n\nCandidates:\n"
+        + "\n".join(f"[{i+1}] {c}" for i, c in enumerate(cands))
+        + "\n\nReturn a JSON array of numbers only (scores aligned with index order)."
+    )
+
+    headers = {"Authorization": f"Bearer {OPENAI_API_KEY}", "Content-Type": "application/json"}
+    payload = {"model": "gpt-4o-mini", "input": [{"role": "user", "content": prompt}], "temperature": 0}
+
+    async with httpx.AsyncClient(timeout=HTTP_TIMEOUT_S) as client:
+        r = await client.post("https://api.openai.com/v1/responses", headers=headers, json=payload)
+        j = await r.json()
+        out_text = ""
+        try:
+            out_text = j["output"][0]["content"][0]["text"]
+        except Exception:
+            try:
+                out_text = j["choices"][0]["message"]["content"]
+            except Exception:
+                out_text = ""
+        try:
+            scores = json.loads(out_text)
+            if not isinstance(scores, list):
+                raise ValueError("scores not a list")
+        except Exception:
+            scores = [50] * len(cands)
+
+    scored = []
+    for idx, r in enumerate(results[:limit]):
+        rr = dict(r)
+        rr["_rerank"] = float(scores[idx] if idx < len(scores) else 50.0)
+        scored.append(rr)
+    scored.sort(key=lambda x: x.get("_rerank", 0.0), reverse=True)
+    return scored
+
+@mcp.tool(description="General search via Edge (vector|bm25|hybrid|semantic). Supports OpenAI rerank.")
+async def edge_search(params: SearchParams) -> Dict[str, Any]:
+    return await _edge_search_core(params)
+
+@mcp.tool(description="BM25 search via Edge.")
+async def bm25_search(q: str, top_k: int = SEARCH_TOP_K, min_score: float = SEARCH_MIN_SCORE, rerank: bool = False) -> Dict[str, Any]:
+    return await _edge_search_core(SearchParams(q=q, mode="bm25", top_k=top_k, min_score=min_score, rerank=rerank))
+
+@mcp.tool(description="Vector similarity search via Edge.")
+async def vector_search(q: str, top_k: int = SEARCH_TOP_K, min_score: float = SEARCH_MIN_SCORE, rerank: bool = False) -> Dict[str, Any]:
+    return await _edge_search_core(SearchParams(q=q, mode="vector", top_k=top_k, min_score=min_score, rerank=rerank))
+
+@mcp.tool(description="Hybrid search (vector + BM25) via Edge.")
+async def hybrid_search(q: str, top_k: int = SEARCH_TOP_K, min_score: float = SEARCH_MIN_SCORE, rerank: bool = False) -> Dict[str, Any]:
+    return await _edge_search_core(SearchParams(q=q, mode="hybrid", top_k=top_k, min_score=min_score, rerank=rerank))
+
+@mcp.tool(description="Semantic search (alias to hybrid unless Edge defines differently).")
+async def semantic_search(q: str, top_k: int = SEARCH_TOP_K, min_score: float = SEARCH_MIN_SCORE, rerank: bool = False) -> Dict[str, Any]:
+    return await _edge_search_core(SearchParams(q=q, mode="semantic", top_k=top_k, min_score=min_score, rerank=rerank))
+
+@mcp.tool(description="Request embeddings for a query from Edge (action=embed_query).")
+async def embed_query(q: str) -> Dict[str, Any]:
+    edge_url = _resolve_edge_url()
+    headers = make_edge_headers()
+    ok, host = _is_host_allowlisted(edge_url)
+    if not ok:
+        return {"ok": False, "error": f"host '{host}' not in allowlist"}
+    status, data, text = await _post_json(edge_url, {"action": "embed_query", "query": q}, headers)
+    if status != 200:
+        return {"ok": False, "status": status, "error": data if data else _truncate(text)}
+    emb = data.get("embedding") or data.get("vector") or []
+    return {"ok": True, "dim": len(emb), "embedding": emb}
+
+@mcp.tool(description="Label a document or match by posting to Edge (action=label).")
+async def label_result(params: LabelParams) -> Dict[str, Any]:
+    edge_url = _resolve_edge_url()
+    headers = make_edge_headers()
+    ok, host = _is_host_allowlisted(edge_url)
+    if not ok:
+        return {"ok": False, "error": f"host '{host}' not in allowlist"}
+    body = {"action": "label", "doc_id": params.doc_id, "label": params.label}
+    status, data, text = await _post_json(edge_url, body, headers)
+    return {"ok": status == 200, "status": status, "json": data if data else {}, "text": _truncate(text)}
+
+@mcp.tool(description="List collections/sources from Edge if supported.")
+async def list_collections() -> Dict[str, Any]:
+    edge_url = _resolve_edge_url()
+    headers = make_edge_headers()
+    ok, host = _is_host_allowlisted(edge_url)
+    if not ok:
+        return {"ok": False, "error": f"host '{host}' not in allowlist"}
+    status, data, text = await _post_json(edge_url, {"action": "list_collections"}, headers)
+    return {"ok": status == 200, "status": status, "json": data if data else {}, "text": _truncate(text)}
+
+@mcp.tool(description="Fetch a document (by id) via Edge if supported.")
+async def get_document(doc_id: str) -> Dict[str, Any]:
+    edge_url = _resolve_edge_url()
+    headers = make_edge_headers()
+    ok, host = _is_host_allowlisted(edge_url)
+    if not ok:
+        return {"ok": False, "error": f"host '{host}' not in allowlist"}
+    status, data, text = await _post_json(edge_url, {"action": "get_document", "doc_id": doc_id}, headers)
+    return {"ok": status == 200, "status": status, "json": data if data else {}, "text": _truncate(text)}
+
+@mcp.tool(description="Reciprocal Rank Fusion of two result sets (client-side).")
+async def combine_results(set_a: List[Dict[str, Any]], set_b: List[Dict[str, Any]], k: int = 60) -> Dict[str, Any]:
+    def index_by_id(items: List[Dict[str, Any]]) -> List[str]:
+        ids = []
+        for it in items:
+            ids.append(it.get("id") or it.get("doc_id") or json.dumps(it)[:64])
+        return ids
+
+    ids_a = index_by_id(set_a)
+    ids_b = index_by_id(set_b)
+
+    scores: Dict[str, float] = {}
+    for rank, id_ in enumerate(ids_a, 1):
+        scores[id_] = scores.get(id_, 0.0) + 1.0 / (k + rank)
+    for rank, id_ in enumerate(ids_b, 1):
+        scores[id_] = scores.get(id_, 0.0) + 1.0 / (k + rank)
+
+    fused = []
+    seen: Dict[str, bool] = {}
+
+    def find_row(id_: str) -> Dict[str, Any]:
+        for it in set_a:
+            if (it.get("id") or it.get("doc_id")) == id_:
+                return dict(it)
+        for it in set_b:
+            if (it.get("id") or it.get("doc_id")) == id_:
+                return dict(it)
+        return {"id": id_}
+
+    for id_, sc in sorted(scores.items(), key=lambda kv: kv[1], reverse=True):
+        if id_ in seen:
+            continue
+        row = find_row(id_)
+        row["_rrf"] = sc
+        fused.append(row)
+        seen[id_] = True
+
+    return {"ok": True, "count": len(fused), "results": fused}
+
+# ---------------------------
+# Rerank Utilities (27-29)
+# ---------------------------
+
+@mcp.tool(description="Rerank a set of results with OpenAI (expects 'text' per item).")
+async def rerank_by_openai(query: str, results: List[Dict[str, Any]], top_k: Optional[int] = None) -> Dict[str, Any]:
+    if not OPENAI_API_KEY:
+        return {"ok": False, "error": "OPENAI_API_KEY not set"}
+    ranked = await _rerank_openai(query, results, top_k=top_k)
+    return {"ok": True, "results": ranked}
+
+@mcp.tool(description="BM25-like lightweight rerank (client-side heuristic).")
+async def rerank_by_bm25(query: str, results: List[Dict[str, Any]]) -> Dict[str, Any]:
+    q_terms = [t for t in query.lower().split() if t]
+    def score(txt: str) -> float:
+        t = txt.lower()
+        hits = sum(t.count(qt) for qt in q_terms)
+        return float(hits)
+    scored = []
+    for r in results:
+        txt = r.get("text") or r.get("content") or ""
+        rr = dict(r)
+        rr["_bm25h"] = score(txt)
+        scored.append(rr)
+    scored.sort(key=lambda x: x.get("_bm25h", 0.0), reverse=True)
+    return {"ok": True, "results": scored}
+
+@mcp.tool(description="Combine OpenAI rerank (first) then BM25 heuristic as a tie resolver.")
+async def rerank_hybrid(query: str, results: List[Dict[str, Any]]) -> Dict[str, Any]:
+    first = await rerank_by_openai(query, results)
+    if not first.get("ok"):
+        return first
+    ranked = first["results"]
+    if len(ranked) >= 2 and ranked[0].get("_rerank") == ranked[1].get("_rerank"):
+        tie = await rerank_by_bm25(query, ranked[:2])
+        tie_sorted = tie["results"]
+        anchored = tie_sorted + ranked[2:]
+        return {"ok": True, "results": anchored}
+    return {"ok": True, "results": ranked}
+
+# ---------------------------
+# Defaults Management (30-32)
+# ---------------------------
+
+@mcp.tool(description="Set session defaults (mode/top_k/min_score/etc).")
+async def set_defaults(params: SetDefaultsParams) -> Dict[str, Any]:
+    if params.mode:
+        DEFAULTS.mode = params.mode.lower()
+    if params.top_k is not None:
+        DEFAULTS.top_k = params.top_k
+    if params.min_score is not None:
+        DEFAULTS.min_score = params.min_score
+    if params.lexical_k is not None:
+        DEFAULTS.lexical_k = params.lexical_k
+    if params.max_fetch_size is not None:
+        globals()["MAX_FETCH_SIZE"] = int(params.max_fetch_size)
+    if params.snippet_length is not None:
+        globals()["SNIPPET_LENGTH"] = int(params.snippet_length)
+    return {"ok": True, "defaults": DEFAULTS.model_dump()}
+
+@mcp.tool(description="Get session defaults.")
+async def get_defaults() -> Dict[str, Any]:
+    return {"ok": True, "defaults": DEFAULTS.model_dump()}
+
+@mcp.tool(description="Reset session defaults to startup values.")
+async def reset_defaults() -> Dict[str, Any]:
+    DEFAULTS.mode = (os.getenv("SEARCH_MODE") or "hybrid").strip().lower()
+    DEFAULTS.top_k = int(os.getenv("SEARCH_TOP_K", "10"))
+    DEFAULTS.min_score = float(os.getenv("SEARCH_MIN_SCORE", "0.0"))
+    DEFAULTS.lexical_k = int(os.getenv("LEXICAL_K", "0"))
+    globals()["MAX_FETCH_SIZE"] = int(os.getenv("MAX_FETCH_SIZE", "1000000"))
+    globals()["SNIPPET_LENGTH"] = int(os.getenv("SNIPPET_LENGTH", "500"))
+    return {"ok": True, "defaults": DEFAULTS.model_dump()}
+
+# ---------------------------
+# Generic Edge Actions (33)
+# ---------------------------
+
+@mcp.tool(description="Call Edge with a raw action/payload (advanced).")
+async def edge_action(params: EdgeActionParams) -> Dict[str, Any]:
+    edge_url = _resolve_edge_url()
+    headers = make_edge_headers()
+    body = dict(params.payload or {})
+    body["action"] = params.action
+    ok, host = _is_host_allowlisted(edge_url)
+    if not ok:
+        return {"ok": False, "error": f"host '{host}' not in allowlist"}
+    status, data, text = await _post_json(edge_url, body, headers)
+    return {"ok": status == 200, "status": status, "json": data if data else {}, "text": _truncate(text)}
+
+# ---------------------------
+# ASGI app export for FastCloud
+# ---------------------------
+
+def build_app():
+    app = FastAPI()
+
+    @app.get("/health")
+    async def health_http():
+        edge_url = _resolve_edge_url()
+        ok, host = _is_host_allowlisted(edge_url)
+        if not ok:
+            return {"ok": False, "edge": {"url": edge_url, "error": f"host '{host}' not in allowlist"}}
+        headers = make_edge_headers()
+        status, data, text = await _post_json(edge_url, {"ping": True}, headers)
+        return {
+            "ok": status == 200,
+            "edge": {"url": edge_url, "status": status, "body": data if data else _truncate(text)},
+            "server": {"